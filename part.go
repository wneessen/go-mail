// SPDX-FileCopyrightText: 2022-2023 The go-mail Authors
//
// SPDX-License-Identifier: MIT

package mail

import (
	"bytes"
	"io"
)

// PartOption returns a function that can be used for grouping Part options
type PartOption func(*Part)

// Part is a part of the Msg.
//
// This struct represents a single part of a multipart message. Each part has a content type,
// charset, optional description, encoding, and a function to write its content to an io.Writer.
// It also includes a flag to mark the part as deleted.
type Part struct {
	contentType ContentType
	charset     Charset
	description string
	encoding    Encoding
	isDeleted   bool
	writeFunc   func(io.Writer) (int64, error)
	smime       bool
}

// GetContent executes the WriteFunc of the Part and returns the content as a byte slice.
//
// This function runs the part's writeFunc to write its content into a buffer and then returns
// the content as a byte slice. If an error occurs during the writing process, it is returned.
//
// Returns:
//   - A byte slice containing the part's content.
//   - An error if the writeFunc encounters an issue.
func (p *Part) GetContent() ([]byte, error) {
	var b bytes.Buffer
	if _, err := p.writeFunc(&b); err != nil {
		return nil, err
	}
	return b.Bytes(), nil
}

// GetCharset returns the currently set Charset of the Part.
//
// This function returns the Charset that is currently set for the Part.
//
// Returns:
//   - The Charset of the Part.
func (p *Part) GetCharset() Charset {
	return p.charset
}

// GetContentType returns the currently set ContentType of the Part.
//
// This function returns the ContentType that is currently set for the Part.
//
// Returns:
//   - The ContentType of the Part.
func (p *Part) GetContentType() ContentType {
	return p.contentType
}

// GetEncoding returns the currently set Encoding of the Part.
//
// This function returns the Encoding that is currently set for the Part.
//
// Returns:
//   - The Encoding of the Part.
func (p *Part) GetEncoding() Encoding {
	return p.encoding
}

// GetWriteFunc returns the currently set WriteFunc of the Part.
//
// This function returns the WriteFunc that is currently set for the Part, which writes
// the part's content to an io.Writer.
//
// Returns:
//   - The WriteFunc of the Part, which is a function that takes an io.Writer and returns
//     the number of bytes written and an error (if any).
func (p *Part) GetWriteFunc() func(io.Writer) (int64, error) {
	return p.writeFunc
}

// GetDescription returns the currently set Content-Description of the Part.
//
// This function returns the Content-Description that is currently set for the Part.
//
// Returns:
//   - The Content-Description of the Part as a string.
func (p *Part) GetDescription() string {
	return p.description
}

<<<<<<< HEAD
// IsSMimeSigned returns true if the Part should be singed with S/MIME
func (p *Part) IsSMimeSigned() bool {
	return p.smime
}

// SetContent overrides the content of the Part with the given string
=======
// SetContent overrides the content of the Part with the given string.
//
// This function sets the content of the Part by creating a new writeFunc that writes the
// provided string content to an io.Writer.
//
// Parameters:
//   - content: The string that will replace the current content of the Part.
>>>>>>> 0ee14498
func (p *Part) SetContent(content string) {
	buffer := bytes.NewBufferString(content)
	p.writeFunc = writeFuncFromBuffer(buffer)
}

// SetContentType overrides the ContentType of the Part.
//
// This function sets a new ContentType for the Part, replacing the existing one.
//
// Parameters:
//   - contentType: The new ContentType to be set for the Part.
func (p *Part) SetContentType(contentType ContentType) {
	p.contentType = contentType
}

// SetCharset overrides the Charset of the Part.
//
// This function sets a new Charset for the Part, replacing the existing one.
//
// Parameters:
//   - charset: The new Charset to be set for the Part.
func (p *Part) SetCharset(charset Charset) {
	p.charset = charset
}

// SetEncoding creates a new mime.WordEncoder based on the encoding setting of the message.
//
// This function sets a new Encoding for the Part, replacing the existing one.
//
// Parameters:
//   - encoding: The new Encoding to be set for the Part.
func (p *Part) SetEncoding(encoding Encoding) {
	p.encoding = encoding
}

// SetDescription overrides the Content-Description of the Part.
//
// This function sets a new Content-Description for the Part, replacing the existing one.
//
// Parameters:
//   - description: The new Content-Description to be set for the Part.
func (p *Part) SetDescription(description string) {
	p.description = description
}

<<<<<<< HEAD
// SetIsSMimeSigned sets the flag for signing the Part with S/MIME
func (p *Part) SetIsSMimeSigned(smime bool) {
	p.smime = smime
}

// SetWriteFunc overrides the WriteFunc of the Part
=======
// SetWriteFunc overrides the WriteFunc of the Part.
//
// This function sets a new WriteFunc for the Part, replacing the existing one. The WriteFunc
// is responsible for writing the Part's content to an io.Writer.
//
// Parameters:
//   - writeFunc: A function that writes the Part's content to an io.Writer and returns
//     the number of bytes written and an error (if any).
>>>>>>> 0ee14498
func (p *Part) SetWriteFunc(writeFunc func(io.Writer) (int64, error)) {
	p.writeFunc = writeFunc
}

// Delete removes the current part from the parts list of the Msg by setting the isDeleted flag to true.
//
// This function marks the Part as deleted by setting the isDeleted flag to true. The msgWriter
// will skip over this Part during processing.
func (p *Part) Delete() {
	p.isDeleted = true
}

// WithPartCharset overrides the default Part charset.
//
// This function returns a PartOption that allows the charset of a Part to be overridden
// with the specified Charset.
//
// Parameters:
//   - charset: The Charset to be set for the Part.
//
// Returns:
//   - A PartOption function that sets the Part's charset.
func WithPartCharset(charset Charset) PartOption {
	return func(p *Part) {
		p.charset = charset
	}
}

// WithPartEncoding overrides the default Part encoding.
//
// This function returns a PartOption that allows the encoding of a Part to be overridden
// with the specified Encoding.
//
// Parameters:
//   - encoding: The Encoding to be set for the Part.
//
// Returns:
//   - A PartOption function that sets the Part's encoding.
func WithPartEncoding(encoding Encoding) PartOption {
	return func(p *Part) {
		p.encoding = encoding
	}
}

// WithPartContentDescription overrides the default Part Content-Description.
//
// This function returns a PartOption that allows the Content-Description of a Part
// to be overridden with the specified description.
//
// Parameters:
//   - description: The Content-Description to be set for the Part.
//
// Returns:
//   - A PartOption function that sets the Part's Content-Description.
func WithPartContentDescription(description string) PartOption {
	return func(p *Part) {
		p.description = description
	}
}

// WithSMimeSinging overrides the flag for signing the Part with S/MIME
func WithSMimeSinging() PartOption {
	return func(p *Part) {
		p.smime = true
	}
}<|MERGE_RESOLUTION|>--- conflicted
+++ resolved
@@ -95,14 +95,11 @@
 	return p.description
 }
 
-<<<<<<< HEAD
 // IsSMimeSigned returns true if the Part should be singed with S/MIME
 func (p *Part) IsSMimeSigned() bool {
 	return p.smime
 }
 
-// SetContent overrides the content of the Part with the given string
-=======
 // SetContent overrides the content of the Part with the given string.
 //
 // This function sets the content of the Part by creating a new writeFunc that writes the
@@ -110,7 +107,6 @@
 //
 // Parameters:
 //   - content: The string that will replace the current content of the Part.
->>>>>>> 0ee14498
 func (p *Part) SetContent(content string) {
 	buffer := bytes.NewBufferString(content)
 	p.writeFunc = writeFuncFromBuffer(buffer)
@@ -156,14 +152,12 @@
 	p.description = description
 }
 
-<<<<<<< HEAD
+
 // SetIsSMimeSigned sets the flag for signing the Part with S/MIME
 func (p *Part) SetIsSMimeSigned(smime bool) {
 	p.smime = smime
 }
 
-// SetWriteFunc overrides the WriteFunc of the Part
-=======
 // SetWriteFunc overrides the WriteFunc of the Part.
 //
 // This function sets a new WriteFunc for the Part, replacing the existing one. The WriteFunc
@@ -172,7 +166,6 @@
 // Parameters:
 //   - writeFunc: A function that writes the Part's content to an io.Writer and returns
 //     the number of bytes written and an error (if any).
->>>>>>> 0ee14498
 func (p *Part) SetWriteFunc(writeFunc func(io.Writer) (int64, error)) {
 	p.writeFunc = writeFunc
 }
