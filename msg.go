// SPDX-FileCopyrightText: 2022-2023 The go-mail Authors
//
// SPDX-License-Identifier: MIT

package mail

import (
	"bytes"
	"context"
	"crypto/tls"
	"embed"
	"errors"
	"fmt"
	ht "html/template"
	"io"
	"mime"
	"net/mail"
	"os"
	"os/exec"
	"path/filepath"
	"strings"
	"syscall"
	tt "text/template"
	"time"
)

var (
<<<<<<< HEAD
	// ErrNoFromAddress should be used when a FROM address is requested but not set
=======
	// ErrNoFromAddress indicates that the FROM address is not set, which is required.
>>>>>>> 0ee14498
	ErrNoFromAddress = errors.New("no FROM address set")

	// ErrNoRcptAddresses indicates that no recipient addresses have been set.
	ErrNoRcptAddresses = errors.New("no recipient addresses set")
)

const (
	// errTplExecuteFailed indicates that the execution of a template has failed, including the underlying error.
	errTplExecuteFailed = "failed to execute template: %w"

	// errTplPointerNil indicates that a template pointer is nil, which prevents further template execution or
	// processing.
	errTplPointerNil = "template pointer is nil"

	// errParseMailAddr indicates that parsing of a mail address has failed, including the problematic address
	// and error.
	errParseMailAddr = "failed to parse mail address %q: %w"
)

const (
	// NoPGP indicates that a message should not be treated as PGP encrypted or signed and is the default value
	// for a message
	NoPGP PGPType = iota

	// PGPEncrypt indicates that a message should be treated as PGP encrypted. This works closely together with
	// the corresponding go-mail-middleware.
	PGPEncrypt

	// PGPSignature indicates that a message should be treated as PGP signed. This works closely together with
	// the corresponding go-mail-middleware.
	PGPSignature
)

// MiddlewareType is a type wrapper for a string. It describes the type of the Middleware and needs to be
// returned by the Middleware.Type method to satisfy the Middleware interface.
type MiddlewareType string

// Middleware represents the interface for modifying or handling email messages. A Middleware allows the user to
// alter a Msg before it is finally processed. Multiple Middleware can be applied to a Msg.
//
// Type returns a unique MiddlewareType. It describes the type of Middleware and makes sure that
// a Middleware is only applied once.
// Handle performs all the processing to the Msg. It always needs to return a Msg back.
type Middleware interface {
	Handle(*Msg) *Msg
	Type() MiddlewareType
}

// PGPType is a type wrapper for an int, representing a type of PGP encryption or signature.
type PGPType int

// Msg represents an email message with various headers, attachments, and encoding settings.
//
// The Msg is the central part of go-mail. It provided a lot of methods that you would expect in a mail
// user agent (MUA). Msg satisfies the io.WriterTo and io.Reader interfaces.
type Msg struct {
	// addrHeader holds a mapping between AddrHeader keys and their corresponding slices of mail.Address pointers.
	addrHeader map[AddrHeader][]*mail.Address

	// attachments holds a list of File pointers that represent files either as attachments or embeds files in
	// a Msg.
	attachments []*File

	// boundary represents the delimiter for separating parts in a multipart message.
	boundary string

	// charset represents the Charset of the Msg.
	//
	// By default we set CharsetUTF8 for a Msg unless overridden by a corresponding MsgOption.
	charset Charset

	// embeds contains a slice of File pointers representing the embedded files in a Msg.
	embeds []*File

	// encoder is a mime.WordEncoder used to encode strings (such as email headers) using a specified
	// Encoding.
	encoder mime.WordEncoder

	// encoding specifies the type of Encoding used for email messages and/or parts.
	encoding Encoding

	// genHeader is a map where the keys are email headers (of type Header) and the values are slices of strings
	// representing header values.
	genHeader map[Header][]string

	// isDelivered indicates wether the Msg has been delivered.
	isDelivered bool

	// middlewares is a slice of Middleware used for modifying or handling messages before they are processed.
	//
	// middlewares are processed in FIFO order.
	middlewares []Middleware

	// mimever represents the MIME version used in a Msg.
	mimever MIMEVersion

	// parts is a slice that holds pointers to Part structures, which represent different parts of a Msg.
	parts []*Part

	// preformHeader maps Header types to their already preformatted string values.
	//
	// Preformatted Header values will not be affected by automatic line breaks.
	preformHeader map[Header]string

	// pgptype indicates that a message has a PGPType assigned and therefore will generate
	// different Content-Type settings in the msgWriter.
	pgptype PGPType

	// sendError represents an error encountered during the process of sending a Msg during the
	// Client.Send operation.
	//
	// sendError will hold an error of type SendError.
	sendError error

	// noDefaultUserAgent indicates whether the default User-Agent will be omitted for the Msg when it is
	// being sent.
	//
	// This can be useful in scenarios where headers are conditionally passed based on receipt - i. e. SMTP proxies.
	noDefaultUserAgent bool

	// SMime represents a middleware used to sign messages with S/MIME
	sMime *SMime
}

// SendmailPath is the default system path to the sendmail binary - at least on standard Unix-like OS.
const SendmailPath = "/usr/sbin/sendmail"

// MsgOption is a function type that modifies a Msg instance during its creation or initialization.
type MsgOption func(*Msg)

// NewMsg creates a new email message with optional MsgOption functions that customize various aspects
// of the message.
//
// This function initializes a new Msg instance with default values for address headers, character set,
// encoding, general headers, and MIME version. It then applies any provided MsgOption functions to
// customize the message according to the user's needs. If an option is nil, it will be ignored.
// After applying the options, the function sets the appropriate MIME WordEncoder for the message.
//
// Parameters:
//   - opts: A variadic list of MsgOption functions that can be used to customize the Msg instance.
//
// Returns:
//   - A pointer to the newly created Msg instance.
//
// References:
//   - https://datatracker.ietf.org/doc/html/rfc5321
func NewMsg(opts ...MsgOption) *Msg {
	msg := &Msg{
		addrHeader:    make(map[AddrHeader][]*mail.Address),
		charset:       CharsetUTF8,
		encoding:      EncodingQP,
		genHeader:     make(map[Header][]string),
		preformHeader: make(map[Header]string),
		mimever:       MIME10,
	}

	// Override defaults with optionally provided MsgOption functions.
	for _, option := range opts {
		if option == nil {
			continue
		}
		option(msg)
	}

	// Set the matcing mime.WordEncoder for the Msg
	msg.setEncoder()

	return msg
}

// WithCharset sets the Charset type for a Msg during its creation or initialization.
//
// This MsgOption function allows you to specify the character set to be used in the email message.
// The charset defines how the text in the message is encoded and interpreted by the email client.
// This option should be called when creating a new Msg instance to ensure that the desired charset
// is set correctly.
//
// Parameters:
//   - charset: The Charset value that specifies the desired character set for the Msg.
//
// Returns:
//   - A MsgOption function that can be used to customize the Msg instance.
//
// References:
//   - https://datatracker.ietf.org/doc/html/rfc2047#section-5
func WithCharset(charset Charset) MsgOption {
	return func(m *Msg) {
		m.charset = charset
	}
}

// WithEncoding sets the Encoding type for a Msg during its creation or initialization.
//
// This MsgOption function allows you to specify the encoding type to be used in the email message.
// The encoding defines how the message content is encoded, which affects how it is transmitted
// and decoded by email clients. This option should be called when creating a new Msg instance to
// ensure that the desired encoding is set correctly.
//
// Parameters:
//   - encoding: The Encoding value that specifies the desired encoding type for the Msg.
//
// Returns:
//   - A MsgOption function that can be used to customize the Msg instance.
//
// References:
//   - https://datatracker.ietf.org/doc/html/rfc2047#section-6
func WithEncoding(encoding Encoding) MsgOption {
	return func(m *Msg) {
		m.encoding = encoding
	}
}

// WithMIMEVersion sets the MIMEVersion type for a Msg during its creation or initialization.
//
// Note that in the context of email, MIME Version 1.0 is the only officially standardized and
// supported version. While MIME has been updated and extended over time via various RFCs, these
// updates and extensions do not introduce new MIME versions; they refine or add features within
// the framework of MIME 1.0. Therefore, there should be no reason to ever use this MsgOption.
//
// Parameters:
//   - version: The MIMEVersion value that specifies the desired MIME version for the Msg.
//
// Returns:
//   - A MsgOption function that can be used to customize the Msg instance.
//
// References:
//   - https://datatracker.ietf.org/doc/html/rfc1521
//   - https://datatracker.ietf.org/doc/html/rfc2045
//   - https://datatracker.ietf.org/doc/html/rfc2049
func WithMIMEVersion(version MIMEVersion) MsgOption {
	return func(m *Msg) {
		m.mimever = version
	}
}

// WithBoundary sets the boundary of a Msg to the provided string value during its creation or
// initialization.
//
// Note that by default, random MIME boundaries are created. This option should only be used if
// a specific boundary is required for the email message. Using a predefined boundary can be
// helpful when constructing multipart messages with specific formatting or content separation.
//
// Parameters:
//   - boundary: The string value that specifies the desired boundary for the Msg.
//
// Returns:
//   - A MsgOption function that can be used to customize the Msg instance.
func WithBoundary(boundary string) MsgOption {
	return func(m *Msg) {
		m.boundary = boundary
	}
}

// WithMiddleware adds the given Middleware to the end of the list of the Client middlewares slice.
// Middleware are processed in FIFO order.
//
// This MsgOption function allows you to specify custom middleware that will be applied during the
// message handling process. Middleware can be used to modify the message, perform logging, or
// implement additional functionality as the message flows through the system. Each middleware
// is executed in the order it was added.
//
// Parameters:
//   - middleware: The Middleware to be added to the list for processing.
//
// Returns:
//   - A MsgOption function that can be used to customize the Msg instance.
func WithMiddleware(middleware Middleware) MsgOption {
	return func(m *Msg) {
		m.middlewares = append(m.middlewares, middleware)
	}
}

// WithPGPType sets the PGP type for the Msg during its creation or initialization, determining
// the encryption or signature method.
//
// This MsgOption function allows you to specify the PGP (Pretty Good Privacy) type to be used
// for securing the message. The chosen PGP type influences how the message is encrypted or
// signed, ensuring confidentiality and integrity of the content. This option should be called
// when creating a new Msg instance to set the desired PGP type appropriately.
//
// Parameters:
//   - pgptype: The PGPType value that specifies the desired PGP type for the Msg.
//
// Returns:
//   - A MsgOption function that can be used to customize the Msg instance.
//
// References:
//   - https://datatracker.ietf.org/doc/html/rfc4880
func WithPGPType(pgptype PGPType) MsgOption {
	return func(m *Msg) {
		m.pgptype = pgptype
	}
}

// WithNoDefaultUserAgent disables the inclusion of a default User-Agent header in the Msg during
// its creation or initialization.
//
// This MsgOption function allows you to customize the Msg instance by omitting the default
// User-Agent header, which is typically included to provide information about the software
// sending the email. This option can be useful when you want to have more control over the
// headers included in the message, such as when sending from a custom application or for
// privacy reasons.
//
// Returns:
//   - A MsgOption function that can be used to customize the Msg instance.
func WithNoDefaultUserAgent() MsgOption {
	return func(m *Msg) {
		m.noDefaultUserAgent = true
	}
}

<<<<<<< HEAD
// SignWithSMime configures the Msg to be signed with S/MIME
func (m *Msg) SignWithSMime(keyPair *tls.Certificate) error {
	sMime, err := newSMime(keyPair)
	if err != nil {
		return err
	}
	m.sMime = sMime
	return nil
}

// SetCharset sets the encoding charset of the Msg
func (m *Msg) SetCharset(c Charset) {
	m.charset = c
=======
// SetCharset sets or overrides the currently set encoding charset of the Msg.
//
// This method allows you to specify a character set for the email message. The charset is
// important for ensuring that the content of the message is correctly interpreted by
// mail clients. Common charset values include UTF-8, ISO-8859-1, and others. If a charset
// is not explicitly set, CharsetUTF8 is used as default.
//
// Parameters:
//   - charset: The Charset value to set for the Msg, determining the encoding used for the message content.
func (m *Msg) SetCharset(charset Charset) {
	m.charset = charset
>>>>>>> 0ee14498
}

// SetEncoding sets or overrides the currently set Encoding of the Msg.
//
// This method allows you to specify the encoding type for the email message. The encoding
// determines how the message content is represented and can affect the size and compatibility
// of the email. Common encoding types include Base64 and Quoted-Printable. Setting a new
// encoding may also adjust how the message content is processed and transmitted.
//
// Parameters:
//   - encoding: The Encoding value to set for the Msg, determining the method used to encode the
//     message content.
func (m *Msg) SetEncoding(encoding Encoding) {
	m.encoding = encoding
	m.setEncoder()
}

// SetBoundary sets or overrides the currently set boundary of the Msg.
//
// This method allows you to specify a custom boundary string for the MIME message. The
// boundary is used to separate different parts of the message, especially when dealing
// with multipart messages. By default, the Msg generates random MIME boundaries. This
// function should only be used if you have a specific boundary requirement for the
// message. Ensure that the boundary value does not conflict with any content within the
// message to avoid parsing errors.
//
// Parameters:
//   - boundary: The string value representing the boundary to set for the Msg, used in
//     multipart messages to delimit different sections.
func (m *Msg) SetBoundary(boundary string) {
	m.boundary = boundary
}

// SetMIMEVersion sets or overrides the currently set MIME version of the Msg.
//
// In the context of email, MIME Version 1.0 is the only officially standardized and
// supported version. Although MIME has been updated and extended over time through
// various RFCs, these updates do not introduce new MIME versions; they refine or add
// features within the framework of MIME 1.0. Therefore, there is generally no need to
// use this function to set a different MIME version.
//
// Parameters:
//   - version: The MIMEVersion value to set for the Msg, which determines the MIME
//     version used in the email message.
//
// References:
//   - https://datatracker.ietf.org/doc/html/rfc1521
//   - https://datatracker.ietf.org/doc/html/rfc2045
//   - https://datatracker.ietf.org/doc/html/rfc2049
func (m *Msg) SetMIMEVersion(version MIMEVersion) {
	m.mimever = version
}

// SetPGPType sets or overrides the currently set PGP type for the Msg, determining the
// encryption or signature method.
//
// This method allows you to specify the PGP type that will be used when encrypting or
// signing the message. Different PGP types correspond to various encryption and signing
// algorithms, and selecting the appropriate type is essential for ensuring the security
// and integrity of the message content.
//
// Parameters:
//   - pgptype: The PGPType value to set for the Msg, which determines the encryption
//     or signature method used for the email message.
func (m *Msg) SetPGPType(pgptype PGPType) {
	m.pgptype = pgptype
}

// Encoding returns the currently set Encoding of the Msg as a string.
//
// This method retrieves the encoding type that is currently applied to the message. The
// encoding type determines how the message content is encoded for transmission. Common
// encoding types include quoted-printable and base64, and the returned string will reflect
// the specific encoding method in use.
//
// Returns:
//   - A string representation of the current Encoding of the Msg.
func (m *Msg) Encoding() string {
	return m.encoding.String()
}

// Charset returns the currently set Charset of the Msg as a string.
//
// This method retrieves the character set that is currently applied to the message. The
// charset defines the encoding for the text content of the message, ensuring that
// characters are displayed correctly across different email clients and platforms. The
// returned string will reflect the specific charset in use, such as UTF-8 or ISO-8859-1.
//
// Returns:
//   - A string representation of the current Charset of the Msg.
func (m *Msg) Charset() string {
	return m.charset.String()
}

// SetHeader sets a generic header field of the Msg.
//
// Deprecated: This method only exists for compatibility reasons. Please use SetGenHeader
// instead. For adding address headers like "To:" or "From", use SetAddrHeader instead.
//
// This method allows you to set a header field for the message, providing the header name
// and its corresponding values. However, it is recommended to utilize the newer methods
// for better clarity and functionality. Using SetGenHeader or SetAddrHeader is preferred
// for more specific header types, ensuring proper handling of the message headers.
//
// Parameters:
//   - header: The header field to set in the Msg.
//   - values: One or more string values to associate with the header field.
//
// References:
//   - https://datatracker.ietf.org/doc/html/rfc5322#section-3
//   - https://datatracker.ietf.org/doc/html/rfc2047
func (m *Msg) SetHeader(header Header, values ...string) {
	m.SetGenHeader(header, values...)
}

// SetGenHeader sets a generic header field of the Msg to the provided list of values.
//
// This method is intended for setting generic headers in the email message. It takes a
// header name and a variadic list of string values, encoding them as necessary before
// storing them in the message's internal header map.
//
// Note: For adding email address-related headers (like "To:", "From", "Cc", etc.),
// use SetAddrHeader instead to ensure proper formatting and validation.
//
// Parameters:
//   - header: The header field to set in the Msg.
//   - values: One or more string values to associate with the header field.
//
// This method ensures that all values are appropriately encoded for email transmission,
// adhering to the necessary standards.
//
// References:
//   - https://datatracker.ietf.org/doc/html/rfc5322#section-3
//   - https://datatracker.ietf.org/doc/html/rfc2047
func (m *Msg) SetGenHeader(header Header, values ...string) {
	if m.genHeader == nil {
		m.genHeader = make(map[Header][]string)
	}
	for i, val := range values {
		values[i] = m.encodeString(val)
	}
	m.genHeader[header] = values
}

// SetHeaderPreformatted sets a generic header field of the Msg, which content is already preformatted.
//
// Deprecated: This method only exists for compatibility reasons. Please use
// SetGenHeaderPreformatted instead for setting preformatted generic header fields.
//
// Parameters:
//   - header: The header field to set in the Msg.
//   - value: The preformatted string value to associate with the header field.
//
// References:
//   - https://datatracker.ietf.org/doc/html/rfc5322#section-3
//   - https://datatracker.ietf.org/doc/html/rfc2047
func (m *Msg) SetHeaderPreformatted(header Header, value string) {
	m.SetGenHeaderPreformatted(header, value)
}

// SetGenHeaderPreformatted sets a generic header field of the Msg which content is already preformatted.
//
// This method does not take a slice of values but only a single value. The reason for this is that we do not
// perform any content alteration on these kinds of headers and expect the user to have already taken care of
// any kind of formatting required for the header.
//
// Note: This method should be used only as a last resort. Since the user is responsible for the formatting of
// the message header, we cannot guarantee any compliance with RFC 2822. It is advised to use SetGenHeader
// instead for general header fields.
//
// Parameters:
//   - header: The header field to set in the Msg.
//   - value: The preformatted string value to associate with the header field.
//
// References:
//   - https://datatracker.ietf.org/doc/html/rfc2822
func (m *Msg) SetGenHeaderPreformatted(header Header, value string) {
	if m.preformHeader == nil {
		m.preformHeader = make(map[Header]string)
	}
	m.preformHeader[header] = value
}

// SetAddrHeader sets the specified AddrHeader for the Msg to the given values.
//
// Addresses are parsed according to RFC 5322. If parsing any of the provided values fails,
// an error is returned. If you cannot guarantee that all provided values are valid, you can
// use SetAddrHeaderIgnoreInvalid instead, which will silently skip any parsing errors.
//
// This method allows you to set address-related headers for the message, ensuring that the
// provided addresses are properly formatted and parsed. Using this method helps maintain the
// integrity of the email addresses within the message.
//
// Parameters:
//   - header: The AddrHeader to set in the Msg (e.g., "From", "To", "Cc", "Bcc").
//   - values: One or more string values representing the email addresses to associate with
//     the specified header.
//
// References:
//   - https://datatracker.ietf.org/doc/html/rfc5322#section-3.4
func (m *Msg) SetAddrHeader(header AddrHeader, values ...string) error {
	if m.addrHeader == nil {
		m.addrHeader = make(map[AddrHeader][]*mail.Address)
	}
	var addresses []*mail.Address
	for _, addrVal := range values {
		address, err := mail.ParseAddress(addrVal)
		if err != nil {
			return fmt.Errorf(errParseMailAddr, addrVal, err)
		}
		addresses = append(addresses, address)
	}
	switch header {
	case HeaderFrom:
		if len(addresses) > 0 {
			m.addrHeader[header] = []*mail.Address{addresses[0]}
		}
	default:
		m.addrHeader[header] = addresses
	}
	return nil
}

// SetAddrHeaderIgnoreInvalid sets the specified AddrHeader for the Msg to the given values.
//
// Addresses are parsed according to RFC 5322. If parsing of any of the provided values fails,
// the error is ignored and the address is omitted from the address list.
//
// This method allows for setting address headers while ignoring invalid addresses. It is useful
// in scenarios where you want to ensure that only valid addresses are included without halting
// execution due to parsing errors.
//
// Parameters:
//   - header: The AddrHeader field to set in the Msg.
//   - values: One or more string values representing email addresses.
//
// References:
//   - https://datatracker.ietf.org/doc/html/rfc5322#section-3.4
func (m *Msg) SetAddrHeaderIgnoreInvalid(header AddrHeader, values ...string) {
	var addresses []*mail.Address
	for _, addrVal := range values {
		address, err := mail.ParseAddress(m.encodeString(addrVal))
		if err != nil {
			continue
		}
		addresses = append(addresses, address)
	}
	m.addrHeader[header] = addresses
}

// EnvelopeFrom sets the envelope from address for the Msg.
//
// The HeaderEnvelopeFrom address is generally not included in the mail body but only used by the
// Client for communication with the SMTP server. If the Msg has no "FROM" address set in the
// mail body, the msgWriter will try to use the envelope from address if it has been set for the Msg.
// The provided address is validated according to RFC 5322 and will return an error if the validation fails.
//
// Parameters:
//   - from: The envelope from address to set in the Msg.
//
// References:
//   - https://datatracker.ietf.org/doc/html/rfc5322#section-3.4
func (m *Msg) EnvelopeFrom(from string) error {
	return m.SetAddrHeader(HeaderEnvelopeFrom, from)
}

// EnvelopeFromFormat sets the provided name and mail address as HeaderEnvelopeFrom for the Msg.
//
// The HeaderEnvelopeFrom address is generally not included in the mail body but only used by the
// Client for communication with the SMTP server. If the Msg has no "FROM" address set in the mail
// body, the msgWriter will try to use the envelope from address if it has been set for the Msg.
// The provided name and address are validated according to RFC 5322 and will return an error if
// the validation fails.
//
// Parameters:
//   - name: The name to associate with the envelope from address.
//   - addr: The mail address to set as the envelope from address.
//
// References:
//   - https://datatracker.ietf.org/doc/html/rfc5322#section-3.4
func (m *Msg) EnvelopeFromFormat(name, addr string) error {
	return m.SetAddrHeader(HeaderEnvelopeFrom, fmt.Sprintf(`"%s" <%s>`, name, addr))
}

// From sets the "FROM" address in the mail body for the Msg.
//
// The "FROM" address is included in the mail body and indicates the sender of the message to
// the recipient. This address is visible in the email client and is typically displayed to the
// recipient. If the "FROM" address is not set, the msgWriter may attempt to use the envelope
// from address (if available) for sending. The provided address is validated according to RFC
// 5322 and will return an error if the validation fails.
//
// Parameters:
//   - from: The "FROM" address to set in the mail body.
//
// References:
//   - https://datatracker.ietf.org/doc/html/rfc5322#section-3.6.2
func (m *Msg) From(from string) error {
	return m.SetAddrHeader(HeaderFrom, from)
}

// FromFormat sets the provided name and mail address as the "FROM" address in the mail body for the Msg.
//
// The "FROM" address is included in the mail body and indicates the sender of the message to
// the recipient, and is visible in the email client. If the "FROM" address is not explicitly
// set, the msgWriter may use the envelope from address (if provided) when sending the message.
// The provided name and address are validated according to RFC 5322 and will return an error
// if the validation fails.
//
// Parameters:
//   - name: The name of the sender to include in the "FROM" address.
//   - addr: The email address of the sender to include in the "FROM" address.
//
// References:
//   - https://datatracker.ietf.org/doc/html/rfc5322#section-3.6.2
func (m *Msg) FromFormat(name, addr string) error {
	return m.SetAddrHeader(HeaderFrom, fmt.Sprintf(`"%s" <%s>`, name, addr))
}

// To sets one or more "TO" addresses in the mail body for the Msg.
//
// The "TO" address specifies the primary recipient(s) of the message and is included in the mail body.
// This address is visible to the recipient and any other recipients of the message. Multiple "TO" addresses
// can be set by passing them as variadic arguments to this method. Each provided address is validated
// according to RFC 5322, and an error will be returned if ANY validation fails.
//
// Parameters:
//   - rcpts: One or more recipient email addresses to include in the "TO" field.
//
// References:
//   - https://datatracker.ietf.org/doc/html/rfc5322#section-3.6.3
func (m *Msg) To(rcpts ...string) error {
	return m.SetAddrHeader(HeaderTo, rcpts...)
}

// AddTo adds a single "TO" address to the existing list of recipients in the mail body for the Msg.
//
// This method allows you to add a single recipient to the "TO" field without replacing any previously set
// "TO" addresses. The "TO" address specifies the primary recipient(s) of the message and is visible in the mail
// client. The provided address is validated according to RFC 5322, and an error will be returned if the
// validation fails.
//
// Parameters:
//   - rcpt: The recipient email address to add to the "TO" field.
//
// References:
//   - https://datatracker.ietf.org/doc/html/rfc5322#section-3.6.3
func (m *Msg) AddTo(rcpt string) error {
	return m.addAddr(HeaderTo, rcpt)
}

// AddToFormat adds a single "TO" address with the provided name and email to the existing list of recipients
// in the mail body for the Msg.
//
// This method allows you to add a recipient's name and email address to the "TO" field without replacing any
// previously set "TO" addresses. The "TO" address specifies the primary recipient(s) of the message and is
// visible in the mail client. The provided name and address are validated according to RFC 5322, and an error
// will be returned if the validation fails.
//
// Parameters:
//   - name: The name of the recipient to add to the "TO" field.
//   - addr: The email address of the recipient to add to the "TO" field.
//
// References:
//   - https://datatracker.ietf.org/doc/html/rfc5322#section-3.6.3
func (m *Msg) AddToFormat(name, addr string) error {
	return m.addAddr(HeaderTo, fmt.Sprintf(`"%s" <%s>`, name, addr))
}

// ToIgnoreInvalid sets one or more "TO" addresses in the mail body for the Msg, ignoring any invalid addresses.
//
// This method allows you to add multiple "TO" recipients to the message body. Unlike the standard `To` method,
// any invalid addresses are ignored, and no error is returned for those addresses. Valid addresses will still be
// included in the "TO" field, which is visible in the recipient's mail client. Use this method with caution if
// address validation is critical. Invalid addresses are determined according to RFC 5322.
//
// Parameters:
//   - rcpts: One or more recipient addresses to add to the "TO" field.
//
// References:
//   - https://datatracker.ietf.org/doc/html/rfc5322#section-3.6.3
func (m *Msg) ToIgnoreInvalid(rcpts ...string) {
	m.SetAddrHeaderIgnoreInvalid(HeaderTo, rcpts...)
}

// ToFromString takes a string of comma-separated email addresses, validates each, and sets them as the
// "TO" addresses for the Msg.
//
// This method allows you to pass a single string containing multiple email addresses separated by commas.
// Each address is validated according to RFC 5322 and set as a recipient in the "TO" field. If any validation
// fails, an error will be returned. The addresses are visible in the mail body and displayed to recipients in
// the mail client. Any "TO" address applied previously will be overwritten.
//
// Parameters:
//   - rcpts: A string containing multiple recipient addresses separated by commas.
//
// References:
//   - https://datatracker.ietf.org/doc/html/rfc5322#section-3.6.3
func (m *Msg) ToFromString(rcpts string) error {
	return m.To(strings.Split(rcpts, ",")...)
}

// Cc sets one or more "CC" (carbon copy) addresses in the mail body for the Msg.
//
// The "CC" address specifies secondary recipient(s) of the message, and is included in the mail body.
// These addresses are visible to all recipients, including those listed in the "TO" and other "CC" fields.
// Multiple "CC" addresses can be set by passing them as variadic arguments to this method. Each provided
// address is validated according to RFC 5322, and an error will be returned if ANY validation fails.
//
// Parameters:
//   - rcpts: One or more recipient addresses to be included in the "CC" field.
//
// References:
//   - https://datatracker.ietf.org/doc/html/rfc5322#section-3.6.3
func (m *Msg) Cc(rcpts ...string) error {
	return m.SetAddrHeader(HeaderCc, rcpts...)
}

// AddCc adds a single "CC" (carbon copy) address to the existing list of "CC" recipients in the mail body
// for the Msg.
//
// This method allows you to add a single recipient to the "CC" field without replacing any previously set "CC"
// addresses. The "CC" address specifies secondary recipient(s) and is visible to all recipients, including those
// in the "TO" field. The provided address is validated according to RFC 5322, and an error will be returned if
// the validation fails.
//
// Parameters:
//   - rcpt: The recipient address to be added to the "CC" field.
//
// References:
//   - https://datatracker.ietf.org/doc/html/rfc5322#section-3.6.3
func (m *Msg) AddCc(rcpt string) error {
	return m.addAddr(HeaderCc, rcpt)
}

// AddCcFormat adds a single "CC" (carbon copy) address with the provided name and email to the existing list
// of "CC" recipients in the mail body for the Msg.
//
// This method allows you to add a recipient's name and email address to the "CC" field without replacing any
// previously set "CC" addresses. The "CC" address specifies secondary recipient(s) and is visible to all
// recipients, including those in the "TO" field. The provided name and address are validated according to
// RFC 5322, and an error will be returned if the validation fails.
//
// Parameters:
//   - name: The name of the recipient to be added to the "CC" field.
//   - addr: The email address of the recipient to be added to the "CC" field.
//
// References:
//   - https://datatracker.ietf.org/doc/html/rfc5322#section-3.6.3
func (m *Msg) AddCcFormat(name, addr string) error {
	return m.addAddr(HeaderCc, fmt.Sprintf(`"%s" <%s>`, name, addr))
}

// CcIgnoreInvalid sets one or more "CC" (carbon copy) addresses in the mail body for the Msg, ignoring any
// invalid addresses.
//
// This method allows you to add multiple "CC" recipients to the message body. Unlike the standard `Cc` method,
// any invalid addresses are ignored, and no error is returned for those addresses. Valid addresses will still
// be included in the "CC" field, which is visible to all recipients in the mail client. Use this method with
// caution if address validation is critical, as invalid addresses are determined according to RFC 5322.
//
// Parameters:
//   - rcpts: One or more recipient email addresses to be added to the "CC" field.
//
// References:
//   - https://datatracker.ietf.org/doc/html/rfc5322#section-3.6.3
func (m *Msg) CcIgnoreInvalid(rcpts ...string) {
	m.SetAddrHeaderIgnoreInvalid(HeaderCc, rcpts...)
}

// CcFromString takes a string of comma-separated email addresses, validates each, and sets them as the "CC"
// addresses for the Msg.
//
// This method allows you to pass a single string containing multiple email addresses separated by commas.
// Each address is validated according to RFC 5322 and set as a recipient in the "CC" field. If any validation
// fails, an error will be returned. The addresses are visible in the mail body and displayed to recipients
// in the mail client.
//
// Parameters:
//   - rcpts: A string containing multiple email addresses separated by commas.
//
// References:
//   - https://datatracker.ietf.org/doc/html/rfc5322#section-3.6.3
func (m *Msg) CcFromString(rcpts string) error {
	return m.Cc(strings.Split(rcpts, ",")...)
}

// Bcc sets one or more "BCC" (blind carbon copy) addresses in the mail body for the Msg.
//
// The "BCC" address specifies recipient(s) of the message who will receive a copy without other recipients
// being aware of it. These addresses are not visible in the mail body or to any other recipients, ensuring
// the privacy of BCC'd recipients. Multiple "BCC" addresses can be set by passing them as variadic arguments
// to this method. Each provided address is validated according to RFC 5322, and an error will be returned
// if ANY validation fails.
//
// Parameters:
//   - rcpts: One or more string values representing the BCC addresses to set in the Msg.
//
// References:
//   - https://datatracker.ietf.org/doc/html/rfc5322#section-3.6.3
func (m *Msg) Bcc(rcpts ...string) error {
	return m.SetAddrHeader(HeaderBcc, rcpts...)
}

// AddBcc adds a single "BCC" (blind carbon copy) address to the existing list of "BCC" recipients in the mail
// body for the Msg.
//
// This method allows you to add a single recipient to the "BCC" field without replacing any previously set
// "BCC" addresses. The "BCC" address specifies recipient(s) of the message who will receive a copy without other
// recipients being aware of it. The provided address is validated according to RFC 5322, and an error will be
// returned if the validation fails.
//
// Parameters:
//   - rcpt: The BCC address to add to the existing list of recipients in the Msg.
//
// References:
//   - https://datatracker.ietf.org/doc/html/rfc5322#section-3.6.3
func (m *Msg) AddBcc(rcpt string) error {
	return m.addAddr(HeaderBcc, rcpt)
}

// AddBccFormat adds a single "BCC" (blind carbon copy) address with the provided name and email to the existing
// list of "BCC" recipients in the mail body for the Msg.
//
// This method allows you to add a recipient's name and email address to the "BCC" field without replacing
// any previously set "BCC" addresses. The "BCC" address specifies recipient(s) of the message who will receive
// a copy without other recipients being aware of it. The provided name and address are validated according to
// RFC 5322, and an error will be returned if the validation fails.
//
// Parameters:
//   - name: The name of the recipient to add to the BCC field.
//   - addr: The email address of the recipient to add to the BCC field.
//
// References:
//   - https://datatracker.ietf.org/doc/html/rfc5322#section-3.6.3
func (m *Msg) AddBccFormat(name, addr string) error {
	return m.addAddr(HeaderBcc, fmt.Sprintf(`"%s" <%s>`, name, addr))
}

// BccIgnoreInvalid sets one or more "BCC" (blind carbon copy) addresses in the mail body for the Msg,
// ignoring any invalid addresses.
//
// This method allows you to add multiple "BCC" recipients to the message body. Unlike the standard `Bcc`
// method, any invalid addresses are ignored, and no error is returned for those addresses. Valid addresses
// will still be included in the "BCC" field, which ensures the privacy of the BCC'd recipients. Use this method
// with caution if address validation is critical, as invalid addresses are determined according to RFC 5322.
//
// Parameters:
//   - rcpts: One or more string values representing the BCC email addresses to set.
//
// References:
//   - https://datatracker.ietf.org/doc/html/rfc5322#section-3.6.3
func (m *Msg) BccIgnoreInvalid(rcpts ...string) {
	m.SetAddrHeaderIgnoreInvalid(HeaderBcc, rcpts...)
}

// BccFromString takes a string of comma-separated email addresses, validates each, and sets them as the "BCC"
// addresses for the Msg.
//
// This method allows you to pass a single string containing multiple email addresses separated by commas.
// Each address is validated according to RFC 5322 and set as a recipient in the "BCC" field. If any validation
// fails, an error will be returned. The addresses are not visible in the mail body and ensure the privacy of
// BCC'd recipients.
//
// Parameters:
//   - rcpts: A string of comma-separated email addresses to set as BCC recipients.
//
// References:
//   - https://datatracker.ietf.org/doc/html/rfc5322#section-3.6.3
func (m *Msg) BccFromString(rcpts string) error {
	return m.Bcc(strings.Split(rcpts, ",")...)
}

// ReplyTo sets the "Reply-To" address for the Msg, specifying where replies should be sent.
//
// This method takes a single email address as input and attempts to parse it. If the address is valid, it sets
// the "Reply-To" header in the message. The "Reply-To" address can be different from the "From" address,
// allowing the sender to specify an alternate address for responses. If the provided address cannot be parsed,
// an error will be returned, indicating the parsing failure.
//
// Parameters:
//   - addr: The email address to set as the "Reply-To" address.
//
// References:
//   - https://datatracker.ietf.org/doc/html/rfc5322#section-3.6.2
func (m *Msg) ReplyTo(addr string) error {
	replyTo, err := mail.ParseAddress(addr)
	if err != nil {
		return fmt.Errorf("failed to parse reply-to address: %w", err)
	}
	m.SetGenHeader(HeaderReplyTo, replyTo.String())
	return nil
}

// ReplyToFormat sets the "Reply-To" address for the Msg using the provided name and email address, specifying
// where replies should be sent.
//
// This method formats the name and email address into a single "Reply-To" header. If the formatted address is valid,
// it sets the "Reply-To" header in the message. This allows the sender to specify a display name along with the
// reply address, providing clarity for recipients. If the constructed address cannot be parsed, an error will
// be returned, indicating the parsing failure.
//
// Parameters:
//   - name: The display name associated with the reply address.
//   - addr: The email address to set as the "Reply-To" address.
//
// References:
//   - https://datatracker.ietf.org/doc/html/rfc5322#section-3.6.2
func (m *Msg) ReplyToFormat(name, addr string) error {
	return m.ReplyTo(fmt.Sprintf(`"%s" <%s>`, name, addr))
}

// Subject sets the "Subject" header for the Msg, specifying the topic of the message.
//
// This method takes a single string as input and sets it as the "Subject" of the email. The subject line provides
// a brief summary of the content of the message, allowing recipients to quickly understand its purpose.
//
// Parameters:
//   - subj: The subject line of the email.
//
// References:
//   - https://datatracker.ietf.org/doc/html/rfc5322#section-3.6.5
func (m *Msg) Subject(subj string) {
	m.SetGenHeader(HeaderSubject, subj)
}

// SetMessageID generates and sets a unique "Message-ID" header for the Msg.
//
// This method creates a "Message-ID" string using a randomly generated string and the hostname of the machine.
// The generated ID helps uniquely identify the message in email systems, facilitating tracking and preventing
// duplication. If the hostname cannot be retrieved, it defaults to "localhost.localdomain".
//
// The generated Message-ID follows the format
// "<randomString@hostname>".
//
// References:
//   - https://datatracker.ietf.org/doc/html/rfc5322#section-3.6.4
func (m *Msg) SetMessageID() {
	hostname, err := os.Hostname()
	if err != nil {
		hostname = "localhost.localdomain"
	}
	// We have 64 possible characters, which for a 22 character string, provides approx. 132 bits of entropy.
	randString, _ := randomStringSecure(22)
	m.SetMessageIDWithValue(fmt.Sprintf("%s@%s", randString, hostname))
}

// GetMessageID retrieves the "Message-ID" header from the Msg.
//
// This method checks if a "Message-ID" has been set in the message's generated headers. If a valid "Message-ID"
// exists in the Msg, it returns the first occurrence of the header. If the "Message-ID" has not been set or
// is empty, it returns an empty string. This allows other components to access the unique identifier for the
// message, which is useful for tracking and referencing in email systems.
//
// References:
//   - https://datatracker.ietf.org/doc/html/rfc5322#section-3.6.4
func (m *Msg) GetMessageID() string {
	if msgidheader, ok := m.genHeader[HeaderMessageID]; ok {
		if len(msgidheader) > 0 {
			return msgidheader[0]
		}
	}
	return ""
}

// SetMessageIDWithValue sets the "Message-ID" header for the Msg using the provided messageID string.
//
// This method formats the input messageID by enclosing it in angle brackets ("<>") and sets it as the "Message-ID"
// header in the message. The "Message-ID" is a unique identifier for the email, helping email clients and servers
// to track and reference the message. There are no validations performed on the input messageID, so it should
// be in a suitable format for use as a Message-ID.
//
// Parameters:
//   - messageID: The string to set as the "Message-ID" in the message header.
//
// References:
//   - https://datatracker.ietf.org/doc/html/rfc5322#section-3.6.4
func (m *Msg) SetMessageIDWithValue(messageID string) {
	m.SetGenHeader(HeaderMessageID, fmt.Sprintf("<%s>", messageID))
}

// SetBulk sets the "Precedence: bulk" and "X-Auto-Response-Suppress: All" headers for the Msg,
// which are recommended for automated emails such as out-of-office replies.
//
// The "Precedence: bulk" header indicates that the message is a bulk email, and the "X-Auto-Response-Suppress: All"
// header instructs mail servers and clients to suppress automatic responses to this message.
// This is particularly useful for reducing unnecessary replies to automated notifications or replies.
//
// References:
//   - https://www.rfc-editor.org/rfc/rfc2076#section-3.9
//   - https://learn.microsoft.com/en-us/openspecs/exchange_server_protocols/ms-oxcmail/ced68690-498a-4567-9d14-5c01f974d8b1#Appendix_A_Target_51
func (m *Msg) SetBulk() {
	m.SetGenHeader(HeaderPrecedence, "bulk")
	m.SetGenHeader(HeaderXAutoResponseSuppress, "All")
}

// SetDate sets the "Date" header for the Msg to the current time in a valid RFC 1123 format.
//
// This method retrieves the current time and formats it according to RFC 1123, ensuring that the "Date"
// header is compliant with email standards. The "Date" header indicates when the message was created,
// providing recipients with context for the timing of the email.
//
// References:
//   - https://datatracker.ietf.org/doc/html/rfc5322#section-3.3
//   - https://datatracker.ietf.org/doc/html/rfc1123
func (m *Msg) SetDate() {
	now := time.Now().Format(time.RFC1123Z)
	m.SetGenHeader(HeaderDate, now)
}

// SetDateWithValue sets the "Date" header for the Msg using the provided time value in a valid RFC 1123 format.
//
// This method takes a `time.Time` value as input and formats it according to RFC 1123, ensuring that the "Date"
// header is compliant with email standards. The "Date" header indicates when the message was created,
// providing recipients with context for the timing of the email. This allows for setting a custom date
// rather than using the current time.
//
// Parameters:
//   - timeVal: The time value used to set the "Date" header.
//
// References:
//   - https://datatracker.ietf.org/doc/html/rfc5322#section-3.3
//   - https://datatracker.ietf.org/doc/html/rfc1123
func (m *Msg) SetDateWithValue(timeVal time.Time) {
	m.SetGenHeader(HeaderDate, timeVal.Format(time.RFC1123Z))
}

// SetImportance sets the "Importance" and "Priority" headers for the Msg to the specified Importance level.
//
// This method adjusts the email's importance based on the provided Importance value. If the importance level
// is set to `ImportanceNormal`, no headers are modified. Otherwise, it sets the "Importance", "Priority",
// "X-Priority", and "X-MSMail-Priority" headers accordingly, providing email clients with information on
// how to prioritize the message. This allows the sender to indicate the significance of the email to recipients.
//
// Parameters:
//   - importance: The Importance value that determines the priority of the email message.
//
// References:
//   - https://datatracker.ietf.org/doc/html/rfc2156
func (m *Msg) SetImportance(importance Importance) {
	if importance == ImportanceNormal {
		return
	}
	m.SetGenHeader(HeaderImportance, importance.String())
	m.SetGenHeader(HeaderPriority, importance.NumString())
	m.SetGenHeader(HeaderXPriority, importance.XPrioString())
	m.SetGenHeader(HeaderXMSMailPriority, importance.NumString())
}

// SetOrganization sets the "Organization" header for the Msg to the specified organization string.
//
// This method allows you to specify the organization associated with the email sender. The "Organization"
// header provides recipients with information about the organization that is sending the message.
// This can help establish context and credibility for the email communication.
//
// Parameters:
//   - org: The name of the organization to be set in the "Organization" header.
//
// References:
//   - https://datatracker.ietf.org/doc/html/rfc5322#section-3.4
func (m *Msg) SetOrganization(org string) {
	m.SetGenHeader(HeaderOrganization, org)
}

// SetUserAgent sets the "User-Agent" and "X-Mailer" headers for the Msg to the specified user agent string.
//
// This method allows you to specify the user agent or mailer software used to send the email.
// The "User-Agent" and "X-Mailer" headers provide recipients with information about the email client
// or application that generated the message. This can be useful for identifying the source of the email,
// particularly for troubleshooting or filtering purposes.
//
// Parameters:
//   - userAgent: The user agent or mailer software to be set in the "User-Agent" and "X-Mailer" headers.
//
// References:
//   - https://datatracker.ietf.org/doc/html/rfc5322#section-3.6.7
func (m *Msg) SetUserAgent(userAgent string) {
	m.SetGenHeader(HeaderUserAgent, userAgent)
	m.SetGenHeader(HeaderXMailer, userAgent)
}

// IsDelivered indicates whether the Msg has been delivered.
//
// This method checks the internal state of the message to determine if it has been successfully
// delivered. It returns true if the message is marked as delivered and false otherwise.
// This can be useful for tracking the status of the email communication.
//
// Returns:
//   - A boolean value indicating the delivery status of the message (true if delivered, false otherwise).
func (m *Msg) IsDelivered() bool {
	return m.isDelivered
}

// RequestMDNTo adds the "Disposition-Notification-To" header to the Msg to request a Message Disposition
// Notification (MDN) from the receiving end, as specified in RFC 8098.
//
// This method allows you to provide a list of recipient addresses to receive the MDN.
// Each address is validated according to RFC 5322 standards. If ANY address is invalid, an error
// will be returned indicating the parsing failure. If the "Disposition-Notification-To" header
// is already set, it will be updated with the new list of addresses.
//
// Parameters:
//   - rcpts: One or more recipient email addresses to request the MDN from.
//
// References:
//   - https://datatracker.ietf.org/doc/html/rfc8098
func (m *Msg) RequestMDNTo(rcpts ...string) error {
	var addresses []string
	for _, addrVal := range rcpts {
		address, err := mail.ParseAddress(addrVal)
		if err != nil {
			return fmt.Errorf(errParseMailAddr, addrVal, err)
		}
		addresses = append(addresses, address.String())
	}
	if _, ok := m.genHeader[HeaderDispositionNotificationTo]; ok {
		m.genHeader[HeaderDispositionNotificationTo] = addresses
	}
	return nil
}

// RequestMDNToFormat adds the "Disposition-Notification-To" header to the Msg to request a Message Disposition
// Notification (MDN) from the receiving end, as specified in RFC 8098.
//
// This method allows you to provide a recipient address along with a name, formatting it appropriately.
// Address validation is performed according to RFC 5322 standards. If the provided address is invalid,
// an error will be returned. This method internally calls RequestMDNTo to handle the actual setting of the header.
//
// Parameters:
//   - name: The name of the recipient for the MDN request.
//   - addr: The email address of the recipient for the MDN request.
//
// References:
//   - https://datatracker.ietf.org/doc/html/rfc8098
func (m *Msg) RequestMDNToFormat(name, addr string) error {
	return m.RequestMDNTo(fmt.Sprintf(`%s <%s>`, name, addr))
}

// RequestMDNAddTo adds an additional recipient to the "Disposition-Notification-To" header for the Msg.
//
// This method allows you to append a new recipient address to the existing list of recipients for the
// MDN. The provided address is validated according to RFC 5322 standards. If the address is invalid,
// an error will be returned indicating the parsing failure. If the "Disposition-Notification-To"
// header is already set, the new recipient will be added to the existing list.
//
// Parameters:
//   - rcpt: The recipient email address to add to the "Disposition-Notification-To" header.
//
// References:
//   - https://datatracker.ietf.org/doc/html/rfc8098
func (m *Msg) RequestMDNAddTo(rcpt string) error {
	address, err := mail.ParseAddress(rcpt)
	if err != nil {
		return fmt.Errorf(errParseMailAddr, rcpt, err)
	}
	var addresses []string
	addresses = append(addresses, m.genHeader[HeaderDispositionNotificationTo]...)
	addresses = append(addresses, address.String())
	if _, ok := m.genHeader[HeaderDispositionNotificationTo]; ok {
		m.genHeader[HeaderDispositionNotificationTo] = addresses
	}
	return nil
}

// RequestMDNAddToFormat adds an additional formatted recipient to the "Disposition-Notification-To"
// header for the Msg.
//
// This method allows you to specify a recipient address along with a name, formatting it appropriately
// before adding it to the existing list of recipients for the MDN. The formatted address is validated
// according to RFC 5322 standards. If the provided address is invalid, an error will be returned.
// This method internally calls RequestMDNAddTo to handle the actual addition of the recipient.
//
// Parameters:
//   - name: The name of the recipient to add to the "Disposition-Notification-To" header.
//   - addr: The email address of the recipient to add to the "Disposition-Notification-To" header.
//
// References:
//   - https://datatracker.ietf.org/doc/html/rfc8098
func (m *Msg) RequestMDNAddToFormat(name, addr string) error {
	return m.RequestMDNAddTo(fmt.Sprintf(`"%s" <%s>`, name, addr))
}

// GetSender returns the currently set envelope "FROM" address for the Msg. If no envelope
// "FROM" address is set, it will use the first "FROM" address from the mail body. If the
// useFullAddr parameter is true, it will return the full address string, including the name
// if it is set.
//
// If neither the envelope "FROM" nor the body "FROM" addresses are available, it will return
// an error indicating that no "FROM" address is present.
//
// Parameters:
//   - useFullAddr: A boolean indicating whether to return the full address string (including
//     the name) or just the email address.
//
// Returns:
//   - The sender's address as a string and an error if applicable.
//
// References:
//   - https://datatracker.ietf.org/doc/html/rfc5322#section-3.6.2
func (m *Msg) GetSender(useFullAddr bool) (string, error) {
	from, ok := m.addrHeader[HeaderEnvelopeFrom]
	if !ok || len(from) == 0 {
		from, ok = m.addrHeader[HeaderFrom]
		if !ok || len(from) == 0 {
			return "", ErrNoFromAddress
		}
	}
	if useFullAddr {
		return from[0].String(), nil
	}
	return from[0].Address, nil
}

// GetRecipients returns a list of the currently set "TO", "CC", and "BCC" addresses for the Msg.
//
// This method aggregates recipients from the "TO", "CC", and "BCC" headers and returns them as a
// slice of strings. If no recipients are found in these headers, it will return an error indicating
// that no recipient addresses are present.
//
// Returns:
//   - A slice of strings containing the recipients' addresses and an error if applicable.
//   - If there are no recipient addresses set, it will return an error indicating no recipient
//     addresses are available.
//
// References:
//   - https://datatracker.ietf.org/doc/html/rfc5322#section-3.6.3
func (m *Msg) GetRecipients() ([]string, error) {
	var rcpts []string
	for _, addressType := range []AddrHeader{HeaderTo, HeaderCc, HeaderBcc} {
		addresses, ok := m.addrHeader[addressType]
		if !ok || len(addresses) == 0 {
			continue
		}
		for _, r := range addresses {
			rcpts = append(rcpts, r.Address)
		}
	}
	if len(rcpts) <= 0 {
		return rcpts, ErrNoRcptAddresses
	}
	return rcpts, nil
}

// GetAddrHeader returns the content of the requested address header for the Msg.
//
// This method retrieves the addresses associated with the specified address header. It returns a
// slice of pointers to mail.Address structures representing the addresses found in the header.
// If the requested header does not exist or contains no addresses, it will return nil.
//
// Parameters:
//   - header: The AddrHeader enum value indicating which address header to retrieve (e.g., "TO",
//     "CC", "BCC", etc.).
//
// Returns:
//   - A slice of pointers to mail.Address structures containing the addresses from the specified
//     header.
//
// References:
//   - https://datatracker.ietf.org/doc/html/rfc5322#section-3.6
func (m *Msg) GetAddrHeader(header AddrHeader) []*mail.Address {
	return m.addrHeader[header]
}

// GetAddrHeaderString returns the address strings of the requested address header for the Msg.
//
// This method retrieves the addresses associated with the specified address header and returns them
// as a slice of strings. Each address is formatted as a string, which includes both the name (if
// available) and the email address. If the requested header does not exist or contains no addresses,
// it will return an empty slice.
//
// Parameters:
//   - header: The AddrHeader enum value indicating which address header to retrieve (e.g., "TO",
//     "CC", "BCC", etc.).
//
// Returns:
//   - A slice of strings containing the formatted addresses from the specified header.
//
// References:
//   - https://datatracker.ietf.org/doc/html/rfc5322#section-3.6
func (m *Msg) GetAddrHeaderString(header AddrHeader) []string {
	var addresses []string
	for _, mh := range m.addrHeader[header] {
		addresses = append(addresses, mh.String())
	}
	return addresses
}

// GetFrom returns the content of the "From" address header of the Msg.
//
// This method retrieves the list of email addresses set in the "From" header of the message.
// It returns a slice of pointers to `mail.Address` objects representing the sender(s) of the email.
//
// Returns:
//   - A slice of `*mail.Address` containing the "From" header addresses.
//
// References:
//   - https://datatracker.ietf.org/doc/html/rfc5322#section-3.6.2
func (m *Msg) GetFrom() []*mail.Address {
	return m.GetAddrHeader(HeaderFrom)
}

// GetFromString returns the content of the "From" address header of the Msg as a string slice.
//
// This method retrieves the list of email addresses set in the "From" header of the message
// and returns them as a slice of strings, with each entry representing a formatted email address.
//
// Returns:
//   - A slice of strings containing the "From" header addresses.
//
// References:
//   - https://datatracker.ietf.org/doc/html/rfc5322#section-3.6.2
func (m *Msg) GetFromString() []string {
	return m.GetAddrHeaderString(HeaderFrom)
}

// GetTo returns the content of the "To" address header of the Msg.
//
// This method retrieves the list of email addresses set in the "To" header of the message.
// It returns a slice of pointers to `mail.Address` objects representing the primary recipient(s) of the email.
//
// Returns:
//   - A slice of `*mail.Address` containing the "To" header addresses.
//
// References:
//   - https://datatracker.ietf.org/doc/html/rfc5322#section-3.6.3
func (m *Msg) GetTo() []*mail.Address {
	return m.GetAddrHeader(HeaderTo)
}

// GetToString returns the content of the "To" address header of the Msg as a string slice.
//
// This method retrieves the list of email addresses set in the "To" header of the message
// and returns them as a slice of strings, with each entry representing a formatted email address.
//
// Returns:
//   - A slice of strings containing the "To" header addresses.
//
// References:
//   - https://datatracker.ietf.org/doc/html/rfc5322#section-3.6.3
func (m *Msg) GetToString() []string {
	return m.GetAddrHeaderString(HeaderTo)
}

// GetCc returns the content of the "Cc" address header of the Msg.
//
// This method retrieves the list of email addresses set in the "Cc" (carbon copy) header of the message.
// It returns a slice of pointers to `mail.Address` objects representing the secondary recipient(s) of the email.
//
// Returns:
//   - A slice of `*mail.Address` containing the "Cc" header addresses.
//
// References:
//   - https://datatracker.ietf.org/doc/html/rfc5322#section-3.6.3
func (m *Msg) GetCc() []*mail.Address {
	return m.GetAddrHeader(HeaderCc)
}

// GetCcString returns the content of the "Cc" address header of the Msg as a string slice.
//
// This method retrieves the list of email addresses set in the "Cc" (carbon copy) header of the message
// and returns them as a slice of strings, with each entry representing a formatted email address.
//
// Returns:
//   - A slice of strings containing the "Cc" header addresses.
//
// References:
//   - https://datatracker.ietf.org/doc/html/rfc5322#section-3.6.3
func (m *Msg) GetCcString() []string {
	return m.GetAddrHeaderString(HeaderCc)
}

// GetBcc returns the content of the "Bcc" address header of the Msg.
//
// This method retrieves the list of email addresses set in the "Bcc" (blind carbon copy) header of the message.
// It returns a slice of pointers to `mail.Address` objects representing the Bcc recipient(s) of the email.
//
// Returns:
//   - A slice of `*mail.Address` containing the "Bcc" header addresses.
//
// References:
//   - https://datatracker.ietf.org/doc/html/rfc5322#section-3.6.3
func (m *Msg) GetBcc() []*mail.Address {
	return m.GetAddrHeader(HeaderBcc)
}

// GetBccString returns the content of the "Bcc" address header of the Msg as a string slice.
//
// This method retrieves the list of email addresses set in the "Bcc" (blind carbon copy) header of the message
// and returns them as a slice of strings, with each entry representing a formatted email address.
//
// Returns:
//   - A slice of strings containing the "Bcc" header addresses.
//
// References:
//   - https://datatracker.ietf.org/doc/html/rfc5322#section-3.6.3
func (m *Msg) GetBccString() []string {
	return m.GetAddrHeaderString(HeaderBcc)
}

// GetGenHeader returns the content of the requested generic header of the Msg.
//
// This method retrieves the list of string values associated with the specified generic header of the message.
// It returns a slice of strings representing the header's values.
//
// Parameters:
//   - header: The Header field whose values are being retrieved.
//
// Returns:
//   - A slice of strings containing the values of the specified generic header.
func (m *Msg) GetGenHeader(header Header) []string {
	return m.genHeader[header]
}

// GetParts returns the message parts of the Msg.
//
// This method retrieves the list of parts that make up the email message. Each part may represent
// a different section of the email, such as a plain text body, HTML body, or attachments.
//
// Returns:
//   - A slice of Part pointers representing the message parts of the email.
func (m *Msg) GetParts() []*Part {
	return m.parts
}

// GetAttachments returns the attachments of the Msg.
//
// This method retrieves the list of files that have been attached to the email message.
// Each attachment includes details about the file, such as its name, content type, and data.
//
// Returns:
//   - A slice of File pointers representing the attachments of the email.
func (m *Msg) GetAttachments() []*File {
	return m.attachments
}

// GetBoundary returns the boundary of the Msg.
//
// This method retrieves the MIME boundary that is used to separate different parts of the message,
// particularly in multipart emails. The boundary helps to differentiate between various sections
// such as plain text, HTML content, and attachments.
//
// Returns:
//   - A string representing the boundary of the message.
//
// References:
//   - https://datatracker.ietf.org/doc/html/rfc2046#section-5.1.1
func (m *Msg) GetBoundary() string {
	return m.boundary
}

// SetAttachments sets the attachments of the message.
//
// This method allows you to specify the attachments for the message by providing a slice of File pointers.
// Each file represents an attachment that will be included in the email.
//
// Parameters:
//   - files: A slice of pointers to File structures representing the attachments to set for the message.
//
// References:
//   - https://datatracker.ietf.org/doc/html/rfc2183
func (m *Msg) SetAttachments(files []*File) {
	m.attachments = files
}

// SetAttachements sets the attachments of the message.
//
// Deprecated: use SetAttachments instead.
func (m *Msg) SetAttachements(files []*File) {
	m.SetAttachments(files)
}

// UnsetAllAttachments unsets the attachments of the message.
//
// This method removes all attachments from the message by setting the attachments to nil, effectively
// clearing any previously set attachments.
//
// References:
//   - https://datatracker.ietf.org/doc/html/rfc2183
func (m *Msg) UnsetAllAttachments() {
	m.attachments = nil
}

// GetEmbeds returns the embedded files of the Msg.
//
// This method retrieves the list of files that have been embedded in the message. Embeds are typically
// images or other media files that are referenced directly in the content of the email, such as inline
// images in HTML emails.
//
// Returns:
//   - A slice of pointers to File structures representing the embedded files in the message.
//
// References:
//   - https://datatracker.ietf.org/doc/html/rfc2183
func (m *Msg) GetEmbeds() []*File {
	return m.embeds
}

// SetEmbeds sets the embedded files of the message.
//
// This method allows you to specify the files to be embedded in the message by providing a slice of File pointers.
// Embedded files, such as images or media, are typically used for inline content in HTML emails.
//
// Parameters:
//   - files: A slice of pointers to File structures representing the embedded files to set for the message.
//
// References:
//   - https://datatracker.ietf.org/doc/html/rfc2183
func (m *Msg) SetEmbeds(files []*File) {
	m.embeds = files
}

// UnsetAllEmbeds unsets the embedded files of the message.
//
// This method removes all embedded files from the message by setting the embeds to nil, effectively
// clearing any previously set embedded files.
//
// References:
//   - https://datatracker.ietf.org/doc/html/rfc2183
func (m *Msg) UnsetAllEmbeds() {
	m.embeds = nil
}

// UnsetAllParts unsets the embeds and attachments of the message.
//
// This method removes all embedded files and attachments from the message by unsetting both the
// embeds and attachments, effectively clearing all previously set message parts.
//
// References:
//   - https://datatracker.ietf.org/doc/html/rfc2183
func (m *Msg) UnsetAllParts() {
	m.UnsetAllAttachments()
	m.UnsetAllEmbeds()
}

// SetBodyString sets the body of the message.
//
// This method sets the body of the message using the provided content type and string content. The body can
// be set as plain text, HTML, or other formats based on the specified content type. Optional part settings
// can be passed through PartOption to customize the message body further.
//
// Parameters:
//   - contentType: The ContentType of the body (e.g., plain text, HTML).
//   - content: The string content to set as the body of the message.
//   - opts: Optional parameters for customizing the body part.
//
// References:
//   - https://datatracker.ietf.org/doc/html/rfc2045
//   - https://datatracker.ietf.org/doc/html/rfc2046
func (m *Msg) SetBodyString(contentType ContentType, content string, opts ...PartOption) {
	buffer := bytes.NewBufferString(content)
	writeFunc := writeFuncFromBuffer(buffer)
	m.SetBodyWriter(contentType, writeFunc, opts...)
}

// SetBodyWriter sets the body of the message.
//
// This method sets the body of the message using a write function, allowing content to be written
// directly to the body. The content type determines the format (e.g., plain text, HTML).
// Optional part settings can be provided via PartOption to customize the body further.
//
// Parameters:
//   - contentType: The ContentType of the body (e.g., plain text, HTML).
//   - writeFunc: A function that writes content to an io.Writer and returns the number of bytes written
//     and an error, if any.
//   - opts: Optional parameters for customizing the body part.
//
// References:
//   - https://datatracker.ietf.org/doc/html/rfc2045
//   - https://datatracker.ietf.org/doc/html/rfc2046
func (m *Msg) SetBodyWriter(
	contentType ContentType, writeFunc func(io.Writer) (int64, error),
	opts ...PartOption,
) {
	p := m.newPart(contentType, opts...)
	p.writeFunc = writeFunc
	m.parts = []*Part{p}
}

// SetBodyHTMLTemplate sets the body of the message from a given html/template.Template pointer.
//
// This method sets the body of the message using the provided HTML template and data. The content type
// will be set to "text/html" automatically. The method executes the template with the provided data
// and writes the output to the message body. If the template is nil or fails to execute, an error will
// be returned.
//
// Parameters:
//   - tpl: A pointer to the html/template.Template to be used for the message body.
//   - data: The data to populate the template.
//   - opts: Optional parameters for customizing the body part.
//
// Returns:
//   - An error if the template is nil or fails to execute, otherwise nil.
//
// References:
//   - https://datatracker.ietf.org/doc/html/rfc2045
//   - https://datatracker.ietf.org/doc/html/rfc2046
func (m *Msg) SetBodyHTMLTemplate(tpl *ht.Template, data interface{}, opts ...PartOption) error {
	if tpl == nil {
		return errors.New(errTplPointerNil)
	}
	buffer := bytes.Buffer{}
	if err := tpl.Execute(&buffer, data); err != nil {
		return fmt.Errorf(errTplExecuteFailed, err)
	}
	writeFunc := writeFuncFromBuffer(&buffer)
	m.SetBodyWriter(TypeTextHTML, writeFunc, opts...)
	return nil
}

// SetBodyTextTemplate sets the body of the message from a given text/template.Template pointer.
//
// This method sets the body of the message using the provided text template and data. The content type
// will be set to "text/plain" automatically. The method executes the template with the provided data
// and writes the output to the message body. If the template is nil or fails to execute, an error will
// be returned.
//
// Parameters:
//   - tpl: A pointer to the text/template.Template to be used for the message body.
//   - data: The data to populate the template.
//   - opts: Optional parameters for customizing the body part.
//
// Returns:
//   - An error if the template is nil or fails to execute, otherwise nil.
//
// References:
//   - https://datatracker.ietf.org/doc/html/rfc2045
//   - https://datatracker.ietf.org/doc/html/rfc2046
func (m *Msg) SetBodyTextTemplate(tpl *tt.Template, data interface{}, opts ...PartOption) error {
	if tpl == nil {
		return errors.New(errTplPointerNil)
	}
	buf := bytes.Buffer{}
	if err := tpl.Execute(&buf, data); err != nil {
		return fmt.Errorf(errTplExecuteFailed, err)
	}
	writeFunc := writeFuncFromBuffer(&buf)
	m.SetBodyWriter(TypeTextPlain, writeFunc, opts...)
	return nil
}

// AddAlternativeString sets the alternative body of the message.
//
// This method adds an alternative representation of the message body using the specified content type
// and string content. This is typically used to provide both plain text and HTML versions of the email.
// Optional part settings can be provided via PartOption to further customize the message.
//
// Parameters:
//   - contentType: The content type of the alternative body (e.g., plain text, HTML).
//   - content: The string content to set as the alternative body.
//   - opts: Optional parameters for customizing the alternative body part.
//
// References:
//   - https://datatracker.ietf.org/doc/html/rfc2045
//   - https://datatracker.ietf.org/doc/html/rfc2046
func (m *Msg) AddAlternativeString(contentType ContentType, content string, opts ...PartOption) {
	buffer := bytes.NewBufferString(content)
	writeFunc := writeFuncFromBuffer(buffer)
	m.AddAlternativeWriter(contentType, writeFunc, opts...)
}

// AddAlternativeWriter sets the alternative body of the message.
//
// This method adds an alternative representation of the message body using a write function, allowing
// content to be written directly to the body. This is typically used to provide different formats, such
// as plain text and HTML. Optional part settings can be provided via PartOption to customize the message part.
//
// Parameters:
//   - contentType: The content type of the alternative body (e.g., plain text, HTML).
//   - writeFunc: A function that writes content to an io.Writer and returns the number of bytes written and
//     an error, if any.
//   - opts: Optional parameters for customizing the alternative body part.
//
// References:
//   - https://datatracker.ietf.org/doc/html/rfc2045
//   - https://datatracker.ietf.org/doc/html/rfc2046
func (m *Msg) AddAlternativeWriter(
	contentType ContentType, writeFunc func(io.Writer) (int64, error),
	opts ...PartOption,
) {
	part := m.newPart(contentType, opts...)
	part.writeFunc = writeFunc
	m.parts = append(m.parts, part)
}

// AddAlternativeHTMLTemplate sets the alternative body of the message to an html/template.Template output.
//
// The content type will be set to "text/html" automatically. This method executes the provided HTML template
// with the given data and adds the result as an alternative version of the message body. If the template
// is nil or fails to execute, an error will be returned.
//
// Parameters:
//   - tpl: A pointer to the html/template.Template to be used for the alternative body.
//   - data: The data to populate the template.
//   - opts: Optional parameters for customizing the alternative body part.
//
// Returns:
//   - An error if the template is nil or fails to execute, otherwise nil.
//
// References:
//   - https://datatracker.ietf.org/doc/html/rfc2045
//   - https://datatracker.ietf.org/doc/html/rfc2046
func (m *Msg) AddAlternativeHTMLTemplate(tpl *ht.Template, data interface{}, opts ...PartOption) error {
	if tpl == nil {
		return errors.New(errTplPointerNil)
	}
	buffer := bytes.Buffer{}
	if err := tpl.Execute(&buffer, data); err != nil {
		return fmt.Errorf(errTplExecuteFailed, err)
	}
	writeFunc := writeFuncFromBuffer(&buffer)
	m.AddAlternativeWriter(TypeTextHTML, writeFunc, opts...)
	return nil
}

// AddAlternativeTextTemplate sets the alternative body of the message to a text/template.Template output.
//
// The content type will be set to "text/plain" automatically. This method executes the provided text template
// with the given data and adds the result as an alternative version of the message body. If the template
// is nil or fails to execute, an error will be returned.
//
// Parameters:
//   - tpl: A pointer to the text/template.Template to be used for the alternative body.
//   - data: The data to populate the template.
//   - opts: Optional parameters for customizing the alternative body part.
//
// Returns:
//   - An error if the template is nil or fails to execute, otherwise nil.
//
// References:
//   - https://datatracker.ietf.org/doc/html/rfc2045
//   - https://datatracker.ietf.org/doc/html/rfc2046
func (m *Msg) AddAlternativeTextTemplate(tpl *tt.Template, data interface{}, opts ...PartOption) error {
	if tpl == nil {
		return errors.New(errTplPointerNil)
	}
	buffer := bytes.Buffer{}
	if err := tpl.Execute(&buffer, data); err != nil {
		return fmt.Errorf(errTplExecuteFailed, err)
	}
	writeFunc := writeFuncFromBuffer(&buffer)
	m.AddAlternativeWriter(TypeTextPlain, writeFunc, opts...)
	return nil
}

// AttachFile adds an attachment File to the Msg.
//
// This method attaches a file to the message by specifying the file name. The file is retrieved from the
// filesystem and added to the list of attachments. Optional FileOption parameters can be provided to customize
// the attachment, such as setting its content type or encoding.
//
// Parameters:
//   - name: The name of the file to be attached.
//   - opts: Optional parameters for customizing the attachment.
//
// References:
//   - https://datatracker.ietf.org/doc/html/rfc2183
func (m *Msg) AttachFile(name string, opts ...FileOption) {
	file := fileFromFS(name)
	if file == nil {
		return
	}
	m.attachments = m.appendFile(m.attachments, file, opts...)
}

// AttachReader adds an attachment File via io.Reader to the Msg.
//
// This method allows you to attach a file to the message using an io.Reader. It reads all data from the
// io.Reader into memory before attaching the file, which may not be suitable for large data sources.
// For larger files, it is recommended to use AttachFile or AttachReadSeeker instead.
//
// Parameters:
//   - name: The name of the file to be attached.
//   - reader: The io.Reader providing the file data to be attached.
//   - opts: Optional parameters for customizing the attachment.
//
// Returns:
//   - An error if the file could not be read from the io.Reader, otherwise nil.
//
// References:
//   - https://datatracker.ietf.org/doc/html/rfc2183
func (m *Msg) AttachReader(name string, reader io.Reader, opts ...FileOption) error {
	file, err := fileFromReader(name, reader)
	if err != nil {
		return err
	}
	m.attachments = m.appendFile(m.attachments, file, opts...)
	return nil
}

// AttachReadSeeker adds an attachment File via io.ReadSeeker to the Msg.
//
// This method allows you to attach a file to the message using an io.ReadSeeker, which is more efficient
// for larger files compared to AttachReader, as it allows for seeking through the data without needing
// to load the entire content into memory.
//
// Parameters:
//   - name: The name of the file to be attached.
//   - reader: The io.ReadSeeker providing the file data to be attached.
//   - opts: Optional parameters for customizing the attachment.
//
// References:
//   - https://datatracker.ietf.org/doc/html/rfc2183
func (m *Msg) AttachReadSeeker(name string, reader io.ReadSeeker, opts ...FileOption) {
	file := fileFromReadSeeker(name, reader)
	m.attachments = m.appendFile(m.attachments, file, opts...)
}

// AttachHTMLTemplate adds the output of a html/template.Template pointer as a File attachment to the Msg.
//
// This method allows you to attach the rendered output of an HTML template as a file to the message.
// The template is executed with the provided data, and its output is attached as a file. If the template
// fails to execute, an error will be returned.
//
// Parameters:
//   - name: The name of the file to be attached.
//   - tpl: A pointer to the html/template.Template to be executed for the attachment.
//   - data: The data to populate the template.
//   - opts: Optional parameters for customizing the attachment.
//
// Returns:
//   - An error if the template fails to execute or cannot be attached, otherwise nil.
//
// References:
//   - https://datatracker.ietf.org/doc/html/rfc2183
func (m *Msg) AttachHTMLTemplate(
	name string, tpl *ht.Template, data interface{}, opts ...FileOption,
) error {
	file, err := fileFromHTMLTemplate(name, tpl, data)
	if err != nil {
		return fmt.Errorf("failed to attach template: %w", err)
	}
	m.attachments = m.appendFile(m.attachments, file, opts...)
	return nil
}

// AttachTextTemplate adds the output of a text/template.Template pointer as a File attachment to the Msg.
//
// This method allows you to attach the rendered output of a text template as a file to the message.
// The template is executed with the provided data, and its output is attached as a file. If the template
// fails to execute, an error will be returned.
//
// Parameters:
//   - name: The name of the file to be attached.
//   - tpl: A pointer to the text/template.Template to be executed for the attachment.
//   - data: The data to populate the template.
//   - opts: Optional parameters for customizing the attachment.
//
// Returns:
//   - An error if the template fails to execute or cannot be attached, otherwise nil.
//
// References:
//   - https://datatracker.ietf.org/doc/html/rfc2183
func (m *Msg) AttachTextTemplate(
	name string, tpl *tt.Template, data interface{}, opts ...FileOption,
) error {
	file, err := fileFromTextTemplate(name, tpl, data)
	if err != nil {
		return fmt.Errorf("failed to attach template: %w", err)
	}
	m.attachments = m.appendFile(m.attachments, file, opts...)
	return nil
}

// AttachFromEmbedFS adds an attachment File from an embed.FS to the Msg.
//
// This method allows you to attach a file from an embedded filesystem (embed.FS) to the message.
// The file is retrieved from the provided embed.FS and attached to the email. If the embedded filesystem
// is nil or the file cannot be retrieved, an error will be returned.
//
// Parameters:
//   - name: The name of the file to be attached.
//   - fs: A pointer to the embed.FS from which the file will be retrieved.
//   - opts: Optional parameters for customizing the attachment.
//
// Returns:
//   - An error if the embed.FS is nil or the file cannot be retrieved, otherwise nil.
//
// References:
//   - https://datatracker.ietf.org/doc/html/rfc2183
func (m *Msg) AttachFromEmbedFS(name string, fs *embed.FS, opts ...FileOption) error {
	if fs == nil {
		return fmt.Errorf("embed.FS must not be nil")
	}
	file, err := fileFromEmbedFS(name, fs)
	if err != nil {
		return err
	}
	m.attachments = m.appendFile(m.attachments, file, opts...)
	return nil
}

// EmbedFile adds an embedded File to the Msg.
//
// This method embeds a file from the filesystem directly into the email message. The embedded file,
// typically an image or media file, can be referenced within the email's content (such as inline in HTML).
// If the file is not found or cannot be loaded, it will not be added.
//
// Parameters:
//   - name: The name of the file to be embedded.
//   - opts: Optional parameters for customizing the embedded file.
//
// References:
//   - https://datatracker.ietf.org/doc/html/rfc2183
func (m *Msg) EmbedFile(name string, opts ...FileOption) {
	file := fileFromFS(name)
	if file == nil {
		return
	}
	m.embeds = m.appendFile(m.embeds, file, opts...)
}

// EmbedReader adds an embedded File from an io.Reader to the Msg.
//
// This method embeds a file into the email message by reading its content from an io.Reader.
// It reads all data into memory before embedding the file, which may not be efficient for large data sources.
// For larger files, it is recommended to use EmbedFile or EmbedReadSeeker instead.
//
// Parameters:
//   - name: The name of the file to be embedded.
//   - reader: The io.Reader providing the file data to be embedded.
//   - opts: Optional parameters for customizing the embedded file.
//
// Returns:
//   - An error if the file could not be read from the io.Reader, otherwise nil.
//
// References:
//   - https://datatracker.ietf.org/doc/html/rfc2183
func (m *Msg) EmbedReader(name string, reader io.Reader, opts ...FileOption) error {
	file, err := fileFromReader(name, reader)
	if err != nil {
		return err
	}
	m.embeds = m.appendFile(m.embeds, file, opts...)
	return nil
}

// EmbedReadSeeker adds an embedded File from an io.ReadSeeker to the Msg.
//
// This method embeds a file into the email message by reading its content from an io.ReadSeeker.
// Using io.ReadSeeker allows for more efficient handling of large files since it can seek through the data
// without loading the entire content into memory.
//
// Parameters:
//   - name: The name of the file to be embedded.
//   - reader: The io.ReadSeeker providing the file data to be embedded.
//   - opts: Optional parameters for customizing the embedded file.
//
// References:
//   - https://datatracker.ietf.org/doc/html/rfc2183
func (m *Msg) EmbedReadSeeker(name string, reader io.ReadSeeker, opts ...FileOption) {
	file := fileFromReadSeeker(name, reader)
	m.embeds = m.appendFile(m.embeds, file, opts...)
}

// EmbedHTMLTemplate adds the output of a html/template.Template pointer as an embedded File to the Msg.
//
// This method embeds the rendered output of an HTML template into the email message. The template is
// executed with the provided data, and its output is embedded as a file. If the template fails to execute,
// an error will be returned.
//
// Parameters:
//   - name: The name of the embedded file.
//   - tpl: A pointer to the html/template.Template to be executed for the embedded content.
//   - data: The data to populate the template.
//   - opts: Optional parameters for customizing the embedded file.
//
// Returns:
//   - An error if the template fails to execute or cannot be embedded, otherwise nil.
//
// References:
//   - https://datatracker.ietf.org/doc/html/rfc2183
func (m *Msg) EmbedHTMLTemplate(
	name string, tpl *ht.Template, data interface{}, opts ...FileOption,
) error {
	file, err := fileFromHTMLTemplate(name, tpl, data)
	if err != nil {
		return fmt.Errorf("failed to embed template: %w", err)
	}
	m.embeds = m.appendFile(m.embeds, file, opts...)
	return nil
}

// EmbedTextTemplate adds the output of a text/template.Template pointer as an embedded File to the Msg.
//
// This method embeds the rendered output of a text template into the email message. The template is
// executed with the provided data, and its output is embedded as a file. If the template fails to execute,
// an error will be returned.
//
// Parameters:
//   - name: The name of the embedded file.
//   - tpl: A pointer to the text/template.Template to be executed for the embedded content.
//   - data: The data to populate the template.
//   - opts: Optional parameters for customizing the embedded file.
//
// Returns:
//   - An error if the template fails to execute or cannot be embedded, otherwise nil.
//
// References:
//   - https://datatracker.ietf.org/doc/html/rfc2183
func (m *Msg) EmbedTextTemplate(
	name string, tpl *tt.Template, data interface{}, opts ...FileOption,
) error {
	file, err := fileFromTextTemplate(name, tpl, data)
	if err != nil {
		return fmt.Errorf("failed to embed template: %w", err)
	}
	m.embeds = m.appendFile(m.embeds, file, opts...)
	return nil
}

// EmbedFromEmbedFS adds an embedded File from an embed.FS to the Msg.
//
// This method embeds a file from an embedded filesystem (embed.FS) into the email message. If the
// embedded filesystem is nil or the file cannot be retrieved, an error will be returned.
//
// Parameters:
//   - name: The name of the file to be embedded.
//   - fs: A pointer to the embed.FS from which the file will be retrieved.
//   - opts: Optional parameters for customizing the embedded file.
//
// Returns:
//   - An error if the embed.FS is nil or the file cannot be retrieved, otherwise nil.
//
// References:
//   - https://datatracker.ietf.org/doc/html/rfc2183
func (m *Msg) EmbedFromEmbedFS(name string, fs *embed.FS, opts ...FileOption) error {
	if fs == nil {
		return fmt.Errorf("embed.FS must not be nil")
	}
	file, err := fileFromEmbedFS(name, fs)
	if err != nil {
		return err
	}
	m.embeds = m.appendFile(m.embeds, file, opts...)
	return nil
}

// Reset resets all headers, body parts, attachments, and embeds of the Msg.
//
// This method clears all address headers, attachments, embeds, generic headers, and body parts of the message.
// However, it preserves the existing encoding, charset, boundary, and other message-level settings.
// Use this method to reset the message content while keeping certain configurations intact.
//
// References:
//   - https://datatracker.ietf.org/doc/html/rfc5322
func (m *Msg) Reset() {
	m.addrHeader = make(map[AddrHeader][]*mail.Address)
	m.attachments = nil
	m.embeds = nil
	m.genHeader = make(map[Header][]string)
	m.parts = nil
}

// ApplyMiddlewares applies the list of middlewares to a Msg.
//
// This method sequentially applies each middleware function in the list to the message (in FIFO order).
// The middleware functions can modify the message, such as adding headers or altering its content.
// The message is passed through each middleware in order, and the modified message is returned.
//
// Parameters:
//   - msg: The Msg object to which the middlewares will be applied.
//
// Returns:
//   - The modified Msg after all middleware functions have been applied.
func (m *Msg) applyMiddlewares(msg *Msg) *Msg {
	for _, middleware := range m.middlewares {
		msg = middleware.Handle(msg)
	}
	return msg
}

<<<<<<< HEAD
// signMessage sign the Msg with S/MIME
func (m *Msg) signMessage(msg *Msg) (*Msg, error) {
	signedPart := msg.GetParts()[0]
	body, err := signedPart.GetContent()
	if err != nil {
		return nil, err
	}

	signaturePart, err := m.createSignaturePart(signedPart.GetEncoding(), signedPart.GetContentType(), signedPart.GetCharset(), body)
	if err != nil {
		return nil, err
	}

	m.parts = append(m.parts, signaturePart)

	return m, err
}

// createSignaturePart creates an additional part that be used for storing the S/MIME signature of the given body
func (m *Msg) createSignaturePart(encoding Encoding, contentType ContentType, charSet Charset, body []byte) (*Part, error) {
	message := m.sMime.prepareMessage(encoding, contentType, charSet, body)
	signedMessage, err := m.sMime.signMessage(message)
	if err != nil {
		return nil, err
	}

	signaturePart := m.newPart(typeSMimeSigned, WithPartEncoding(EncodingB64), WithSMimeSinging())
	signaturePart.SetContent(*signedMessage)

	return signaturePart, nil
}

// WriteTo writes the formated Msg into a give io.Writer and satisfies the io.WriteTo interface
=======
// WriteTo writes the formatted Msg into the given io.Writer and satisfies the io.WriterTo interface.
//
// This method writes the email message, including its headers, body, and attachments, to the provided
// io.Writer. It applies any middlewares to the message before writing it. The total number of bytes
// written and any error encountered during the writing process are returned.
//
// Parameters:
//   - writer: The io.Writer to which the formatted message will be written.
//
// Returns:
//   - The total number of bytes written.
//   - An error if any occurred during the writing process, otherwise nil.
//
// References:
//   - https://datatracker.ietf.org/doc/html/rfc5322
>>>>>>> 0ee14498
func (m *Msg) WriteTo(writer io.Writer) (int64, error) {
	mw := &msgWriter{writer: writer, charset: m.charset, encoder: m.encoder}
	msg := m.applyMiddlewares(m)

	if m.hasSMime() {
		signedMsg, err := m.signMessage(msg)
		if err != nil {
			return 0, err
		}
		msg = signedMsg
	}

	mw.writeMsg(msg)

	return mw.bytesWritten, mw.err
}

// WriteToSkipMiddleware writes the formatted Msg into the given io.Writer, but skips the specified
// middleware type.
//
// This method writes the email message to the provided io.Writer after applying all middlewares,
// except for the specified middleware type, which will be skipped. It temporarily removes the
// middleware of the given type, writes the message, and then restores the original middleware list.
//
// Parameters:
//   - writer: The io.Writer to which the formatted message will be written.
//   - middleWareType: The MiddlewareType that should be skipped during the writing process.
//
// Returns:
//   - The total number of bytes written.
//   - An error if any occurred during the writing process, otherwise nil.
//
// References:
//   - https://datatracker.ietf.org/doc/html/rfc5322
func (m *Msg) WriteToSkipMiddleware(writer io.Writer, middleWareType MiddlewareType) (int64, error) {
	var origMiddlewares, middlewares []Middleware
	origMiddlewares = m.middlewares
	for i := range m.middlewares {
		if m.middlewares[i].Type() == middleWareType {
			continue
		}
		middlewares = append(middlewares, m.middlewares[i])
	}
	m.middlewares = middlewares
	mw := &msgWriter{writer: writer, charset: m.charset, encoder: m.encoder}
	mw.writeMsg(m.applyMiddlewares(m))
	m.middlewares = origMiddlewares
	return mw.bytesWritten, mw.err
}

// Write is an alias method to WriteTo for compatibility reasons.
//
// This method provides a backward-compatible way to write the formatted Msg to the provided io.Writer
// by calling the WriteTo method. It writes the email message, including headers, body, and attachments,
// to the io.Writer and returns the number of bytes written and any error encountered.
//
// Parameters:
//   - writer: The io.Writer to which the formatted message will be written.
//
// Returns:
//   - The total number of bytes written.
//   - An error if any occurred during the writing process, otherwise nil.
//
// References:
//   - https://datatracker.ietf.org/doc/html/rfc5322
func (m *Msg) Write(writer io.Writer) (int64, error) {
	return m.WriteTo(writer)
}

// WriteToFile stores the Msg as a file on disk. It will try to create the given filename,
// and if the file already exists, it will be overwritten.
//
// This method writes the email message, including its headers, body, and attachments, to a file on disk.
// If the file cannot be created or an error occurs during writing, an error is returned.
//
// Parameters:
//   - name: The name of the file to be created or overwritten.
//
// Returns:
//   - An error if the file cannot be created or if writing to the file fails, otherwise nil.
//
// References:
//   - https://datatracker.ietf.org/doc/html/rfc5322
func (m *Msg) WriteToFile(name string) error {
	file, err := os.Create(name)
	if err != nil {
		return fmt.Errorf("failed to create output file: %w", err)
	}
	defer func() { _ = file.Close() }()
	_, err = m.WriteTo(file)
	if err != nil {
		return fmt.Errorf("failed to write to output file: %w", err)
	}
	return file.Close()
}

// WriteToSendmail returns WriteToSendmailWithCommand with a default sendmail path.
//
// This method sends the email message using the default sendmail path. It calls WriteToSendmailWithCommand
// using the standard SendmailPath. If sending via sendmail fails, an error is returned.
//
// Returns:
//   - An error if sending the message via sendmail fails, otherwise nil.
//
// References:
//   - https://datatracker.ietf.org/doc/html/rfc5321
func (m *Msg) WriteToSendmail() error {
	return m.WriteToSendmailWithCommand(SendmailPath)
}

// WriteToSendmailWithCommand returns WriteToSendmailWithContext with a default timeout
// of 5 seconds and a given sendmail path.
//
// This method sends the email message using the provided sendmail path, with a default timeout of 5 seconds.
// It creates a context with the specified timeout and then calls WriteToSendmailWithContext to send the message.
//
// Parameters:
//   - sendmailPath: The path to the sendmail executable to be used for sending the message.
//
// Returns:
//   - An error if sending the message via sendmail fails, otherwise nil.
//
// References:
//   - https://datatracker.ietf.org/doc/html/rfc5321
func (m *Msg) WriteToSendmailWithCommand(sendmailPath string) error {
	ctx, cancel := context.WithTimeout(context.Background(), time.Second*5)
	defer cancel()
	return m.WriteToSendmailWithContext(ctx, sendmailPath)
}

// WriteToSendmailWithContext opens a pipe to the local sendmail binary and tries to send the
// email through it. It takes a context.Context, the path to the sendmail binary, and additional
// arguments for the sendmail binary as parameters.
//
// This method establishes a pipe to the sendmail executable using the provided context and arguments.
// It writes the email message to the sendmail process via STDIN. If any errors occur during the
// communication with the sendmail binary, they will be captured and returned.
//
// Parameters:
//   - ctx: The context to control the timeout and cancellation of the sendmail process.
//   - sendmailPath: The path to the sendmail executable.
//   - args: Additional arguments for the sendmail binary.
//
// Returns:
//   - An error if sending the message via sendmail fails, otherwise nil.
//
// References:
//   - https://datatracker.ietf.org/doc/html/rfc5321
func (m *Msg) WriteToSendmailWithContext(ctx context.Context, sendmailPath string, args ...string) error {
	cmdCtx := exec.CommandContext(ctx, sendmailPath)
	cmdCtx.Args = append(cmdCtx.Args, "-oi", "-t")
	cmdCtx.Args = append(cmdCtx.Args, args...)

	stdErr, err := cmdCtx.StderrPipe()
	if err != nil {
		return fmt.Errorf("failed to set STDERR pipe: %w", err)
	}

	stdIn, err := cmdCtx.StdinPipe()
	if err != nil {
		return fmt.Errorf("failed to set STDIN pipe: %w", err)
	}
	if stdErr == nil || stdIn == nil {
		return fmt.Errorf("received nil for STDERR or STDIN pipe")
	}

	// Start the execution and write to STDIN
	if err = cmdCtx.Start(); err != nil {
		return fmt.Errorf("could not start sendmail execution: %w", err)
	}
	_, err = m.WriteTo(stdIn)
	if err != nil {
		if !errors.Is(err, syscall.EPIPE) {
			return fmt.Errorf("failed to write mail to buffer: %w", err)
		}
	}

	// Close STDIN and wait for completion or cancellation of the sendmail executable
	if err = stdIn.Close(); err != nil {
		return fmt.Errorf("failed to close STDIN pipe: %w", err)
	}

	// Read the stderr pipe for possible errors
	sendmailErr, err := io.ReadAll(stdErr)
	if err != nil {
		return fmt.Errorf("failed to read STDERR pipe: %w", err)
	}
	if len(sendmailErr) > 0 {
		return fmt.Errorf("sendmail command failed: %s", string(sendmailErr))
	}

	if err = cmdCtx.Wait(); err != nil {
		return fmt.Errorf("sendmail command execution failed: %w", err)
	}

	return nil
}

// NewReader returns a Reader type that satisfies the io.Reader interface.
//
// This method creates a new Reader for the Msg, capturing the current state of the message.
// Any subsequent changes made to the Msg after creating the Reader will not be reflected in the Reader's buffer.
// To reflect these changes in the Reader, you must call Msg.UpdateReader to update the Reader's content with
// the current state of the Msg.
//
// Returns:
//   - A pointer to a Reader, which allows the Msg to be read as a stream of bytes.
//
// IMPORTANT: Any changes made to the Msg after creating the Reader will not be reflected in the Reader unless
// Msg.UpdateReader is called.
//
// References:
//   - https://datatracker.ietf.org/doc/html/rfc5322
func (m *Msg) NewReader() *Reader {
	reader := &Reader{}
	buffer := bytes.Buffer{}
	_, err := m.Write(&buffer)
	if err != nil {
		reader.err = fmt.Errorf("failed to write Msg to Reader buffer: %w", err)
	}
	reader.buffer = buffer.Bytes()
	return reader
}

// UpdateReader updates a Reader with the current content of the Msg and resets the
// Reader's position to the start.
//
// This method rewrites the content of the provided Reader to reflect any changes made to the Msg.
// It resets the Reader's position to the beginning and updates the buffer with the latest message content.
//
// Parameters:
//   - reader: A pointer to the Reader that will be updated with the Msg's current content.
//
// References:
//   - https://datatracker.ietf.org/doc/html/rfc5322
func (m *Msg) UpdateReader(reader *Reader) {
	buffer := bytes.Buffer{}
	_, err := m.Write(&buffer)
	reader.Reset()
	reader.buffer = buffer.Bytes()
	reader.err = err
}

// HasSendError returns true if the Msg experienced an error during message delivery
// and the sendError field of the Msg is not nil.
//
// This method checks whether the message has encountered a delivery error by verifying if the
// sendError field is populated.
//
// Returns:
//   - A boolean value indicating whether a send error occurred (true if an error is present).
func (m *Msg) HasSendError() bool {
	return m.sendError != nil
}

// SendErrorIsTemp returns true if the Msg experienced a delivery error, and the corresponding
// error was of a temporary nature, meaning it can be retried later.
//
// This method checks whether the encountered sendError is a temporary error that can be retried.
// It uses the errors.As function to determine if the error is of type SendError and checks if
// the error is marked as temporary.
//
// Returns:
//   - A boolean value indicating whether the send error is temporary (true if the error is temporary).
func (m *Msg) SendErrorIsTemp() bool {
	var err *SendError
	if errors.As(m.sendError, &err) && err != nil {
		return err.isTemp
	}
	return false
}

// SendError returns the sendError field of the Msg.
//
// This method retrieves the error that occurred during the message delivery process, if any.
// It returns the sendError field, which holds the error encountered during sending.
//
// Returns:
//   - The error encountered during message delivery, or nil if no error occurred.
func (m *Msg) SendError() error {
	return m.sendError
}

// addAddr adds an additional address to the given addrHeader of the Msg.
//
// This method appends an email address to the specified address header (such as "To", "Cc", or "Bcc")
// without overwriting existing addresses. It first collects the current addresses in the header, then
// adds the new address and updates the header.
//
// Parameters:
//   - header: The AddrHeader (e.g., HeaderTo, HeaderCc) to which the address will be added.
//   - addr: The email address to add to the specified header.
//
// Returns:
//   - An error if the address cannot be added, otherwise nil.
//
// References:
//   - https://datatracker.ietf.org/doc/html/rfc5322
func (m *Msg) addAddr(header AddrHeader, addr string) error {
	var addresses []string
	for _, address := range m.addrHeader[header] {
		addresses = append(addresses, address.String())
	}
	addresses = append(addresses, addr)
	return m.SetAddrHeader(header, addresses...)
}

// appendFile adds a File to the Msg, either as an attachment or an embed.
//
// This method appends a File to the list of files (attachments or embeds) for the message. It applies
// optional FileOption functions to customize the file properties before adding it. If no files are
// already present, a new list is created.
//
// Parameters:
//   - files: The current list of files (either attachments or embeds).
//   - file: The File to be added.
//   - opts: Optional FileOption functions to customize the file.
//
// Returns:
//   - A slice of File pointers representing the updated list of files.
//
// References:
//   - https://datatracker.ietf.org/doc/html/rfc2183
func (m *Msg) appendFile(files []*File, file *File, opts ...FileOption) []*File {
	// Override defaults with optionally provided FileOption functions
	for _, opt := range opts {
		if opt == nil {
			continue
		}
		opt(file)
	}

	if files == nil {
		return []*File{file}
	}

	return append(files, file)
}

// encodeString encodes a string based on the configured message encoder and the corresponding
// charset for the Msg.
//
// This method encodes the provided string using the message's charset and encoder settings.
// The encoding ensures that the string is properly formatted according to the message's
// character encoding (e.g., UTF-8, ISO-8859-1).
//
// Parameters:
//   - str: The string to be encoded.
//
// Returns:
//   - The encoded string based on the message's charset and encoder.
//
// References:
//   - https://datatracker.ietf.org/doc/html/rfc2047
func (m *Msg) encodeString(str string) string {
	return m.encoder.Encode(string(m.charset), str)
}

// hasAlt returns true if the Msg has more than one part.
//
// This method checks whether the message contains more than one part, indicating that
// the message has alternative content (e.g., both plain text and HTML parts). It ignores
// any parts marked as deleted and returns true only if more than one valid part exists
// and no PGP type is set.
//
// Returns:
//   - A boolean value indicating whether the message has multiple parts (true if more than one part exists).
//
// References:
//   - https://datatracker.ietf.org/doc/html/rfc2046
func (m *Msg) hasAlt() bool {
	count := 0
	for _, part := range m.parts {
		if !part.isDeleted {
			count++
		}
	}
	return count > 1 && m.pgptype == 0 && !m.hasSMime()
}

// hasMixed returns true if the Msg has mixed parts.
//
// This method checks whether the message contains mixed content, such as attachments along with
// message parts (e.g., text or HTML). A message is considered to have mixed parts if there are both
// attachments and message parts, or if there are multiple attachments.
//
// Returns:
//   - A boolean value indicating whether the message has mixed parts.
//
// References:
//   - https://datatracker.ietf.org/doc/html/rfc2046#section-5.1.3
func (m *Msg) hasMixed() bool {
	return m.pgptype == 0 && ((len(m.parts) > 0 && len(m.attachments) > 0) || len(m.attachments) > 1)
}

<<<<<<< HEAD
// hasSMime returns true if the Msg has should be signed with S/MIME
func (m *Msg) hasSMime() bool {
	return m.sMime != nil
}

// hasRelated returns true if the Msg has related parts
=======
// hasRelated returns true if the Msg has related parts.
//
// This method checks whether the message contains related parts, such as inline embedded files
// (e.g., images) that are referenced within the message body. A message is considered to have
// related parts if there are both message parts and embedded files, or if there are multiple embedded files.
//
// Returns:
//   - A boolean value indicating whether the message has related parts.
//
// References:
//   - https://datatracker.ietf.org/doc/html/rfc2387
>>>>>>> 0ee14498
func (m *Msg) hasRelated() bool {
	return m.pgptype == 0 && ((len(m.parts) > 0 && len(m.embeds) > 0) || len(m.embeds) > 1)
}

// hasPGPType returns true if the Msg should be treated as a PGP-encoded message.
//
// This method checks whether the message is configured to be treated as a PGP-encoded message by examining
// the pgptype field. If the PGP type is set to a value greater than 0, the message is considered PGP-encoded.
//
// Returns:
//   - A boolean value indicating whether the message is PGP-encoded.
//
// References:
//   - https://datatracker.ietf.org/doc/html/rfc4880
func (m *Msg) hasPGPType() bool {
	return m.pgptype > 0
}

// newPart returns a new Part for the Msg.
//
// This method creates a new Part for the message with the specified content type,
// using the message's current charset and encoding settings. Optional PartOption
// functions can be applied to customize the Part further.
//
// Parameters:
//   - contentType: The content type for the new Part (e.g., text/plain, text/html).
//   - opts: Optional PartOption functions to customize the Part.
//
// Returns:
//   - A pointer to the newly created Part structure.
//
// References:
//   - https://datatracker.ietf.org/doc/html/rfc2045
//   - https://datatracker.ietf.org/doc/html/rfc2046
func (m *Msg) newPart(contentType ContentType, opts ...PartOption) *Part {
	p := &Part{
		contentType: contentType,
		charset:     m.charset,
		encoding:    m.encoding,
	}

	// Override defaults with optionally provided MsgOption functions
	for _, opt := range opts {
		if opt == nil {
			continue
		}
		opt(p)
	}

	return p
}

// setEncoder creates a new mime.WordEncoder based on the encoding setting of the message.
//
// This method sets the message's encoder by creating a new mime.WordEncoder that matches the
// current encoding setting (e.g., quoted-printable or base64). The encoder is used to encode
// message headers and body content appropriately.
//
// References:
//   - https://datatracker.ietf.org/doc/html/rfc2047
func (m *Msg) setEncoder() {
	m.encoder = getEncoder(m.encoding)
}

// checkUserAgent checks if a User-Agent or X-Mailer header is set, and if not, sets a default version string.
//
// This method ensures that the message includes a User-Agent and X-Mailer header, unless the noDefaultUserAgent
// flag is set. If neither of these headers is present, a default User-Agent string with the current library
// version is added.
//
// References:
//   - https://datatracker.ietf.org/doc/html/rfc5322#section-3.6.7
func (m *Msg) checkUserAgent() {
	if m.noDefaultUserAgent {
		return
	}
	_, uaok := m.genHeader[HeaderUserAgent]
	_, xmok := m.genHeader[HeaderXMailer]
	if !uaok && !xmok {
		m.SetUserAgent(fmt.Sprintf("go-mail v%s // https://github.com/wneessen/go-mail",
			VERSION))
	}
}

// addDefaultHeader sets default headers if they haven't been set before.
//
// This method ensures that essential headers such as "Date", "Message-ID", and "MIME-Version" are set
// in the message. If these headers are not already present, they will be set to default values.
// The "Date" and "Message-ID" headers are generated, and the "MIME-Version" is set to the message's current setting.
//
// References:
//   - https://datatracker.ietf.org/doc/html/rfc5322#section-3.6.1 (Date)
//   - https://datatracker.ietf.org/doc/html/rfc5322#section-3.6.4 (Message-ID)
//   - https://datatracker.ietf.org/doc/html/rfc2045#section-4 (MIME-Version)
func (m *Msg) addDefaultHeader() {
	if _, ok := m.genHeader[HeaderDate]; !ok {
		m.SetDate()
	}
	if _, ok := m.genHeader[HeaderMessageID]; !ok {
		m.SetMessageID()
	}
	m.SetGenHeader(HeaderMIMEVersion, string(m.mimever))
}

// fileFromEmbedFS returns a File pointer from a given file in the provided embed.FS.
//
// This method retrieves a file from the embedded filesystem (embed.FS) and returns a File structure
// that can be used as an attachment or embed in the email message. The file's content is read when
// writing to an io.Writer, and the file is identified by its base name.
//
// Parameters:
//   - name: The name of the file to retrieve from the embedded filesystem.
//   - fs: A pointer to the embed.FS from which the file will be opened.
//
// Returns:
//   - A pointer to the File structure representing the embedded file.
//   - An error if the file cannot be opened or read from the embedded filesystem.
//
// References:
//   - https://datatracker.ietf.org/doc/html/rfc2183
func fileFromEmbedFS(name string, fs *embed.FS) (*File, error) {
	_, err := fs.Open(name)
	if err != nil {
		return nil, fmt.Errorf("failed to open file from embed.FS: %w", err)
	}
	return &File{
		Name:   filepath.Base(name),
		Header: make(map[string][]string),
		Writer: func(writer io.Writer) (int64, error) {
			file, err := fs.Open(name)
			if err != nil {
				return 0, err
			}
			numBytes, err := io.Copy(writer, file)
			if err != nil {
				_ = file.Close()
				return numBytes, fmt.Errorf("failed to copy file to io.Writer: %w", err)
			}
			return numBytes, file.Close()
		},
	}, nil
}

// fileFromFS returns a File pointer from a given file in the system's file system.
//
// This method retrieves a file from the system's file system and returns a File structure
// that can be used as an attachment or embed in the email message. The file is identified
// by its base name, and its content is read when writing to an io.Writer.
//
// Parameters:
//   - name: The name of the file to retrieve from the system's file system.
//
// Returns:
//   - A pointer to the File structure representing the file from the system's file system.
//   - Nil if the file does not exist or cannot be accessed.
//
// References:
//   - https://datatracker.ietf.org/doc/html/rfc2183
func fileFromFS(name string) *File {
	_, err := os.Stat(name)
	if err != nil {
		return nil
	}

	return &File{
		Name:   filepath.Base(name),
		Header: make(map[string][]string),
		Writer: func(writer io.Writer) (int64, error) {
			file, err := os.Open(name)
			if err != nil {
				return 0, err
			}
			numBytes, err := io.Copy(writer, file)
			if err != nil {
				_ = file.Close()
				return numBytes, fmt.Errorf("failed to copy file to io.Writer: %w", err)
			}
			return numBytes, file.Close()
		},
	}
}

// fileFromReader returns a File pointer from a given io.Reader.
//
// This method reads all data from the provided io.Reader and creates a File structure
// that can be used as an attachment or embed in the email message. The file's content
// is stored in memory and written to an io.Writer when needed.
//
// Parameters:
//   - name: The name of the file to be represented by the reader's content.
//   - reader: The io.Reader from which the file content will be read.
//
// Returns:
//   - A pointer to the File structure representing the content of the io.Reader.
//   - An error if the content cannot be read from the io.Reader.
//
// References:
//   - https://datatracker.ietf.org/doc/html/rfc2183
func fileFromReader(name string, reader io.Reader) (*File, error) {
	d, err := io.ReadAll(reader)
	if err != nil {
		return &File{}, err
	}
	byteReader := bytes.NewReader(d)
	return &File{
		Name:   name,
		Header: make(map[string][]string),
		Writer: func(writer io.Writer) (int64, error) {
			readBytes, copyErr := io.Copy(writer, byteReader)
			if copyErr != nil {
				return readBytes, copyErr
			}
			_, copyErr = byteReader.Seek(0, io.SeekStart)
			return readBytes, copyErr
		},
	}, nil
}

// fileFromReadSeeker returns a File pointer from a given io.ReadSeeker.
//
// This method creates a File structure from an io.ReadSeeker, allowing efficient handling of file content
// by seeking and reading from the source without fully loading it into memory. The content is written
// to an io.Writer when needed, and the reader's position is reset to the start after writing.
//
// Parameters:
//   - name: The name of the file to be represented by the io.ReadSeeker.
//   - reader: The io.ReadSeeker from which the file content will be read.
//
// Returns:
//   - A pointer to the File structure representing the content of the io.ReadSeeker.
//
// References:
//   - https://datatracker.ietf.org/doc/html/rfc2183
func fileFromReadSeeker(name string, reader io.ReadSeeker) *File {
	return &File{
		Name:   name,
		Header: make(map[string][]string),
		Writer: func(writer io.Writer) (int64, error) {
			readBytes, err := io.Copy(writer, reader)
			if err != nil {
				return readBytes, err
			}
			_, err = reader.Seek(0, io.SeekStart)
			return readBytes, err
		},
	}
}

// fileFromHTMLTemplate returns a File pointer from a given html/template.Template.
//
// This method executes the provided HTML template with the given data and creates a File structure
// representing the output. The rendered template content is stored in a buffer and then processed
// as a file attachment or embed.
//
// Parameters:
//   - name: The name of the file to be created from the template output.
//   - tpl: A pointer to the html/template.Template to be executed.
//   - data: The data to populate the template.
//
// Returns:
//   - A pointer to the File structure representing the rendered template.
//   - An error if the template is nil or if it fails to execute.
//
// References:
//   - https://datatracker.ietf.org/doc/html/rfc2183
func fileFromHTMLTemplate(name string, tpl *ht.Template, data interface{}) (*File, error) {
	if tpl == nil {
		return nil, errors.New(errTplPointerNil)
	}
	buffer := bytes.Buffer{}
	if err := tpl.Execute(&buffer, data); err != nil {
		return nil, fmt.Errorf(errTplExecuteFailed, err)
	}
	return fileFromReader(name, &buffer)
}

// fileFromTextTemplate returns a File pointer from a given text/template.Template.
//
// This method executes the provided text template with the given data and creates a File structure
// representing the output. The rendered template content is stored in a buffer and then processed
// as a file attachment or embed.
//
// Parameters:
//   - name: The name of the file to be created from the template output.
//   - tpl: A pointer to the text/template.Template to be executed.
//   - data: The data to populate the template.
//
// Returns:
//   - A pointer to the File structure representing the rendered template.
//   - An error if the template is nil or if it fails to execute.
//
// References:
//   - https://datatracker.ietf.org/doc/html/rfc2183
func fileFromTextTemplate(name string, tpl *tt.Template, data interface{}) (*File, error) {
	if tpl == nil {
		return nil, errors.New(errTplPointerNil)
	}
	buffer := bytes.Buffer{}
	if err := tpl.Execute(&buffer, data); err != nil {
		return nil, fmt.Errorf(errTplExecuteFailed, err)
	}
	return fileFromReader(name, &buffer)
}

// getEncoder creates a new mime.WordEncoder based on the encoding setting of the message.
//
// This function returns a mime.WordEncoder based on the specified encoding (e.g., quoted-printable or base64).
// The encoder is used for encoding message headers and body content according to the chosen encoding standard.
//
// Parameters:
//   - enc: The Encoding type for the message (e.g., EncodingQP for quoted-printable or EncodingB64 for base64).
//
// Returns:
//   - A mime.WordEncoder based on the encoding setting.
//
// References:
//   - https://datatracker.ietf.org/doc/html/rfc2047
func getEncoder(enc Encoding) mime.WordEncoder {
	switch enc {
	case EncodingQP:
		return mime.QEncoding
	case EncodingB64:
		return mime.BEncoding
	default:
		return mime.QEncoding
	}
}

// writeFuncFromBuffer converts a byte buffer into a writeFunc, which is commonly required by go-mail.
//
// This function wraps a byte buffer into a write function that can be used to write the buffer's content
// to an io.Writer. It returns a function that writes the buffer's content to the given writer and returns
// the number of bytes written and any error that occurred during writing.
//
// Parameters:
//   - buffer: A pointer to the bytes.Buffer containing the data to be written.
//
// Returns:
//   - A function that writes the buffer's content to an io.Writer, returning the number of bytes written
//     and any error encountered during the write operation.
//
// References:
//   - https://datatracker.ietf.org/doc/html/rfc5322
func writeFuncFromBuffer(buffer *bytes.Buffer) func(io.Writer) (int64, error) {
	writeFunc := func(w io.Writer) (int64, error) {
		numBytes, err := w.Write(buffer.Bytes())
		return int64(numBytes), err
	}
	return writeFunc
}<|MERGE_RESOLUTION|>--- conflicted
+++ resolved
@@ -25,11 +25,7 @@
 )
 
 var (
-<<<<<<< HEAD
 	// ErrNoFromAddress should be used when a FROM address is requested but not set
-=======
-	// ErrNoFromAddress indicates that the FROM address is not set, which is required.
->>>>>>> 0ee14498
 	ErrNoFromAddress = errors.New("no FROM address set")
 
 	// ErrNoRcptAddresses indicates that no recipient addresses have been set.
@@ -341,7 +337,6 @@
 	}
 }
 
-<<<<<<< HEAD
 // SignWithSMime configures the Msg to be signed with S/MIME
 func (m *Msg) SignWithSMime(keyPair *tls.Certificate) error {
 	sMime, err := newSMime(keyPair)
@@ -352,12 +347,6 @@
 	return nil
 }
 
-// SetCharset sets the encoding charset of the Msg
-func (m *Msg) SetCharset(c Charset) {
-	m.charset = c
-=======
-// SetCharset sets or overrides the currently set encoding charset of the Msg.
-//
 // This method allows you to specify a character set for the email message. The charset is
 // important for ensuring that the content of the message is correctly interpreted by
 // mail clients. Common charset values include UTF-8, ISO-8859-1, and others. If a charset
@@ -367,7 +356,6 @@
 //   - charset: The Charset value to set for the Msg, determining the encoding used for the message content.
 func (m *Msg) SetCharset(charset Charset) {
 	m.charset = charset
->>>>>>> 0ee14498
 }
 
 // SetEncoding sets or overrides the currently set Encoding of the Msg.
@@ -2139,7 +2127,6 @@
 	return msg
 }
 
-<<<<<<< HEAD
 // signMessage sign the Msg with S/MIME
 func (m *Msg) signMessage(msg *Msg) (*Msg, error) {
 	signedPart := msg.GetParts()[0]
@@ -2172,8 +2159,6 @@
 	return signaturePart, nil
 }
 
-// WriteTo writes the formated Msg into a give io.Writer and satisfies the io.WriteTo interface
-=======
 // WriteTo writes the formatted Msg into the given io.Writer and satisfies the io.WriterTo interface.
 //
 // This method writes the email message, including its headers, body, and attachments, to the provided
@@ -2189,7 +2174,6 @@
 //
 // References:
 //   - https://datatracker.ietf.org/doc/html/rfc5322
->>>>>>> 0ee14498
 func (m *Msg) WriteTo(writer io.Writer) (int64, error) {
 	mw := &msgWriter{writer: writer, charset: m.charset, encoder: m.encoder}
 	msg := m.applyMiddlewares(m)
@@ -2585,14 +2569,11 @@
 	return m.pgptype == 0 && ((len(m.parts) > 0 && len(m.attachments) > 0) || len(m.attachments) > 1)
 }
 
-<<<<<<< HEAD
 // hasSMime returns true if the Msg has should be signed with S/MIME
 func (m *Msg) hasSMime() bool {
 	return m.sMime != nil
 }
 
-// hasRelated returns true if the Msg has related parts
-=======
 // hasRelated returns true if the Msg has related parts.
 //
 // This method checks whether the message contains related parts, such as inline embedded files
@@ -2604,7 +2585,6 @@
 //
 // References:
 //   - https://datatracker.ietf.org/doc/html/rfc2387
->>>>>>> 0ee14498
 func (m *Msg) hasRelated() bool {
 	return m.pgptype == 0 && ((len(m.parts) > 0 && len(m.embeds) > 0) || len(m.embeds) > 1)
 }
