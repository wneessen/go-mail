--- conflicted
+++ resolved
@@ -440,10 +440,6 @@
 	mw.writeString("\r\n")
 }
 
-<<<<<<< HEAD
-// writeBody writes an io.Reader into an io.Writer using provided Encoding
-func (mw *msgWriter) writeBody(writeFunc func(io.Writer) (int64, error), encoding Encoding, singingWithSMime bool) {
-=======
 // writeBody writes an io.Reader into an io.Writer using the provided Encoding.
 //
 // This function writes data from an io.Reader to the underlying writer using a specified
@@ -455,8 +451,8 @@
 // Parameters:
 //   - writeFunc: A function that writes the body content to the given io.Writer.
 //   - encoding: The encoding type to use when writing the content (e.g., base64, quoted-printable).
-func (mw *msgWriter) writeBody(writeFunc func(io.Writer) (int64, error), encoding Encoding) {
->>>>>>> 0ee14498
+//   - singingWithSMime: Whether the msg should be signed with S/MIME or not.
+func (mw *msgWriter) writeBody(writeFunc func(io.Writer) (int64, error), encoding Encoding, singingWithSMime bool) {
 	var writer io.Writer
 	var encodedWriter io.WriteCloser
 	var n int64
